import pytest

from briefcase.commands import UpdateCommand
from briefcase.config import AppConfig
from briefcase.console import Console, Log

from ...utils import create_file


class DummyUpdateCommand(UpdateCommand):
    """A dummy update command that doesn't actually do anything.

    It only serves to track which actions would be performed.
    """

    # Platform and format contain upper case to test case normalization
    platform = "Tester"
    output_format = "Dummy"
    description = "Dummy update command"

    def __init__(self, *args, apps, **kwargs):
        kwargs.setdefault("logger", Log())
        kwargs.setdefault("console", Console())
        super().__init__(*args, apps=apps, **kwargs)

        self.actions = []

    def binary_path(self, app):
<<<<<<< HEAD
        return self.platform_path / f"{app.app_name}.dummy.bin"
=======
        return self.bundle_path(app) / f"{app.app_name}.bin"
>>>>>>> 49399931

    def verify_host(self):
        super().verify_host()
        self.actions.append(("verify-host",))

    def verify_tools(self):
        super().verify_tools()
        self.actions.append(("verify-tools",))

    def finalize_app_config(self, app):
        super().finalize_app_config(app=app)
        self.actions.append(("finalize-app-config", app.app_name))

    def verify_app_tools(self, app):
        super().verify_app_tools(app=app)
        self.actions.append(("verify-app-tools", app.app_name))

    # Override all the body methods of a UpdateCommand
    # with versions that we can use to track actions performed.
    def install_app_requirements(self, app, test_mode):
<<<<<<< HEAD
        self.actions.append(("requirements", app.app_name, test_mode))
        with (self.bundle_path(app) / "requirements").open("w") as f:
            f.write("app requirements")

    def install_app_code(self, app, test_mode):
        self.actions.append(("code", app.app_name, test_mode))
        with (self.bundle_path(app) / "code.py").open("w") as f:
            f.write("print('app')")

    def install_app_resources(self, app):
        self.actions.append(("resources", app.app_name))
        with (self.bundle_path(app) / "resources").open("w") as f:
            f.write("app resources")
=======
        self.actions.append(("requirements", app, test_mode))
        create_file(self.bundle_path(app) / "requirements", "app requirements")

    def install_app_code(self, app, test_mode):
        self.actions.append(("code", app, test_mode))
        create_file(self.bundle_path(app) / "code.py", "print('app')")

    def install_app_resources(self, app):
        self.actions.append(("resources", app))
        create_file(self.bundle_path(app) / "resources", "app resources")
>>>>>>> 49399931

    def cleanup_app_content(self, app):
        self.actions.append(("cleanup", app.app_name))


@pytest.fixture
def update_command(tmp_path):
    return DummyUpdateCommand(
        base_path=tmp_path / "base_path",
        apps={
            "first": AppConfig(
                app_name="first",
                bundle="com.example",
                version="0.0.1",
                description="The first simple app",
                sources=["src/first"],
            ),
            "second": AppConfig(
                app_name="second",
                bundle="com.example",
                version="0.0.2",
                description="The second simple app",
                sources=["src/second"],
            ),
        },
    )


@pytest.fixture
def first_app(tmp_path):
    """Populate skeleton app content for the first app."""
    create_file(
        tmp_path
        / "base_path"
        / "build"
        / "first"
        / "tester"
        / "dummy"
        / "first.bundle",
        "first.bundle",
    )


@pytest.fixture
def second_app(tmp_path):
    """Populate skeleton app content for the second app."""
    create_file(
        tmp_path
        / "base_path"
        / "build"
        / "second"
        / "tester"
        / "dummy"
        / "second.bundle",
        "second.bundle",
    )<|MERGE_RESOLUTION|>--- conflicted
+++ resolved
@@ -26,11 +26,7 @@
         self.actions = []
 
     def binary_path(self, app):
-<<<<<<< HEAD
-        return self.platform_path / f"{app.app_name}.dummy.bin"
-=======
         return self.bundle_path(app) / f"{app.app_name}.bin"
->>>>>>> 49399931
 
     def verify_host(self):
         super().verify_host()
@@ -51,32 +47,16 @@
     # Override all the body methods of a UpdateCommand
     # with versions that we can use to track actions performed.
     def install_app_requirements(self, app, test_mode):
-<<<<<<< HEAD
         self.actions.append(("requirements", app.app_name, test_mode))
-        with (self.bundle_path(app) / "requirements").open("w") as f:
-            f.write("app requirements")
+        create_file(self.bundle_path(app) / "requirements", "app requirements")
 
     def install_app_code(self, app, test_mode):
         self.actions.append(("code", app.app_name, test_mode))
-        with (self.bundle_path(app) / "code.py").open("w") as f:
-            f.write("print('app')")
+        create_file(self.bundle_path(app) / "code.py", "print('app')")
 
     def install_app_resources(self, app):
         self.actions.append(("resources", app.app_name))
-        with (self.bundle_path(app) / "resources").open("w") as f:
-            f.write("app resources")
-=======
-        self.actions.append(("requirements", app, test_mode))
-        create_file(self.bundle_path(app) / "requirements", "app requirements")
-
-    def install_app_code(self, app, test_mode):
-        self.actions.append(("code", app, test_mode))
-        create_file(self.bundle_path(app) / "code.py", "print('app')")
-
-    def install_app_resources(self, app):
-        self.actions.append(("resources", app))
         create_file(self.bundle_path(app) / "resources", "app resources")
->>>>>>> 49399931
 
     def cleanup_app_content(self, app):
         self.actions.append(("cleanup", app.app_name))
