from ...utils import create_file


def test_no_args_package_one_app(package_command, first_app, tmp_path):
    """If there is one app, package that app by default."""
    # Add a single app
    package_command.apps = {
        "first": first_app,
    }

    # Configure no command line options
    options = package_command.parse_options([])

    # Run the run command
    package_command(**options)

    # The right sequence of things will be done
    assert package_command.actions == [
        # Host OS is verified
        ("verify-host",),
        # Tools are verified
        ("verify-tools",),
        # App config has been finalized
        ("finalize-app-config", "first"),
        # App tools are verified for app
        ("verify-app-tools", "first"),
        # Package the first app
        (
            "package",
            "first",
            {
                "adhoc_sign": False,
                "identity": None,
                "sign_app": True,
            },
        ),
    ]

<<<<<<< HEAD
    # Package format has been annotated onto the app
    assert first_app.packaging_format == "pkg"

=======
    # Packaging format has been annotated on the app
    assert first_app.packaging_format == "pkg"

    # The dist folder has been created.
    assert tmp_path / "base_path" / "dist"
>>>>>>> 49399931


def test_package_one_explicit_app(package_command, first_app, second_app, tmp_path):
    """If one app is named explicitly, package that app."""
    # Add a single app
    package_command.apps = {
        "first": first_app,
        "second": second_app,
    }

    # Configure no command line arguments
    options = package_command.parse_options([])

    # Run the build command on a specific app
    package_command(first_app, **options)

    # The right sequence of things will be done
    assert package_command.actions == [
        # Host OS is verified
        ("verify-host",),
        # Tools are verified
        ("verify-tools",),
        # App config has been finalized
        ("finalize-app-config", "first"),
        # App tools are verified for app
        ("verify-app-tools", "first"),
        # Package the first app
        (
            "package",
            "first",
            {
                "adhoc_sign": False,
                "identity": None,
                "sign_app": True,
            },
        ),
    ]

<<<<<<< HEAD
    # Package format has been annotated onto the app
    assert first_app.packaging_format == "pkg"

=======
    # Packaging format has been annotated on the first app, not the second.
    assert first_app.packaging_format == "pkg"
    assert not hasattr(second_app, "packaging_format")

    # The dist folder has been created.
    assert tmp_path / "base_path" / "dist"
>>>>>>> 49399931


def test_no_args_package_two_app(package_command, first_app, second_app, tmp_path):
    """If there are multiple apps, publish all of them."""
    # Add two apps
    package_command.apps = {
        "first": first_app,
        "second": second_app,
    }

    # Configure no command line options
    options = package_command.parse_options([])

    # Run the package command
    package_command(**options)

    # The right sequence of things will be done
    assert package_command.actions == [
        # Host OS is verified
        ("verify-host",),
        # Tools are verified
        ("verify-tools",),
        # App configs have been finalized
        ("finalize-app-config", "first"),
        ("finalize-app-config", "second"),
        # App tools are verified for first app
        ("verify-app-tools", "first"),
        # Package the first app
        (
            "package",
            "first",
            {
                "adhoc_sign": False,
                "identity": None,
                "sign_app": True,
            },
        ),
        # App tools are verified for second app
        ("verify-app-tools", "second"),
        # package the second app
        (
            "package",
            "second",
            {
                "adhoc_sign": False,
                "identity": None,
                "sign_app": True,
                # state of previous calls have been preserved.
                "package_state": "first",
            },
        ),
    ]

<<<<<<< HEAD
    # Package format has been annotated onto the apps
    assert first_app.packaging_format == "pkg"
    assert second_app.packaging_format == "pkg"

=======
    # Packaging format has been annotated on both apps
    assert first_app.packaging_format == "pkg"
    assert second_app.packaging_format == "pkg"

    # The dist folder has been created.
    assert tmp_path / "base_path" / "dist"
>>>>>>> 49399931


def test_no_sign_package_one_app(package_command, first_app, tmp_path):
    """If there is one app, and a --no-sign argument,package doesn't sign the app."""
    # Add a single app
    package_command.apps = {
        "first": first_app,
    }

    # Configure a no-sign option
    options = package_command.parse_options(["--no-sign"])

    # Run the run command
    package_command(**options)

    # The right sequence of things will be done
    assert package_command.actions == [
        # Host OS is verified
        ("verify-host",),
        # Tools are verified
        ("verify-tools",),
        # App config has been finalized
        ("finalize-app-config", "first"),
        # App tools are verified for app
        ("verify-app-tools", "first"),
        # Package the first app
        (
            "package",
            "first",
            {
                "adhoc_sign": False,
                "identity": None,
                "sign_app": False,
            },
        ),
    ]

<<<<<<< HEAD
    # Package format has been annotated onto the app
    assert first_app.packaging_format == "pkg"

=======
    # Packaging format has been annotated on the app
    assert first_app.packaging_format == "pkg"

    # The dist folder has been created.
    assert tmp_path / "base_path" / "dist"
>>>>>>> 49399931


def test_identity_arg_package_one_app(package_command, first_app, tmp_path):
    """If there is one app,and an --identity argument, package signs the app with the
    specified identity."""
    # Add a single app
    package_command.apps = {
        "first": first_app,
    }

    # Configure an identity option
    options = package_command.parse_options(["--identity", "test"])

    # Run the run command
    package_command(**options)

    # The right sequence of things will be done
    assert package_command.actions == [
        # Host OS is verified
        ("verify-host",),
        # Tools are verified
        ("verify-tools",),
        # App config has been finalized
        ("finalize-app-config", "first"),
        # App tools are verified for app
        ("verify-app-tools", "first"),
        # Package the first app
        (
            "package",
            "first",
            {
                "adhoc_sign": False,
                "identity": "test",
                "sign_app": True,
            },
        ),
    ]

<<<<<<< HEAD
    # Package format has been annotated onto the app
    assert first_app.packaging_format == "pkg"

=======
    # Packaging format has been annotated on the app
    assert first_app.packaging_format == "pkg"

    # The dist folder has been created.
    assert tmp_path / "base_path" / "dist"
>>>>>>> 49399931


def test_adhoc_sign_package_one_app(package_command, first_app, tmp_path):
    """If there is one app,and an --adhoc argument, package signs the app using adhoc
    option."""
    # Add a single app
    package_command.apps = {
        "first": first_app,
    }

    # Configure an adhoc signing option
    options = package_command.parse_options(["--adhoc"])

    # Run the run command
    package_command(**options)

    # The right sequence of things will be done
    assert package_command.actions == [
        # Host OS is verified
        ("verify-host",),
        # Tools are verified
        ("verify-tools",),
        # App config has been finalized
        ("finalize-app-config", "first"),
        # App tools are verified for app
        ("verify-app-tools", "first"),
        # Package the first app
        (
            "package",
            "first",
            {
                "adhoc_sign": True,
                "identity": None,
                "sign_app": True,
            },
        ),
    ]

<<<<<<< HEAD
    # Package format has been annotated onto the app
    assert first_app.packaging_format == "pkg"

=======
    # Packaging format has been annotated on the app
    assert first_app.packaging_format == "pkg"

    # The dist folder has been created.
    assert tmp_path / "base_path" / "dist"
>>>>>>> 49399931


def test_no_sign_args_package_two_app(package_command, first_app, second_app, tmp_path):
    """If there are multiple apps, and a --no-sign argument,package doesn't sign all the
    app."""
    # Add a single app
    package_command.apps = {
        "first": first_app,
        "second": second_app,
    }

    # Configure a no-sign option
    options = package_command.parse_options(["--no-sign"])

    # Run the run command
    package_command(**options)

    # The right sequence of things will be done
    assert package_command.actions == [
        # Host OS is verified
        ("verify-host",),
        # Tools are verified
        ("verify-tools",),
        # App configs have been finalized
        ("finalize-app-config", "first"),
        ("finalize-app-config", "second"),
        # App tools are verified for first app
        ("verify-app-tools", "first"),
        # Package the first app
        (
            "package",
            "first",
            {
                "adhoc_sign": False,
                "identity": None,
                "sign_app": False,
            },
        ),
        # App tools are verified for second app
        ("verify-app-tools", "second"),
        # package the second app
        (
            "package",
            "second",
            {
                "adhoc_sign": False,
                "identity": None,
                "sign_app": False,
                # state of previous calls have been preserved.
                "package_state": "first",
            },
        ),
    ]

<<<<<<< HEAD
    # Package format has been annotated onto the apps
    assert first_app.packaging_format == "pkg"
    assert second_app.packaging_format == "pkg"

=======
    # Packaging format has been annotated on both apps
    assert first_app.packaging_format == "pkg"
    assert second_app.packaging_format == "pkg"

    # The dist folder has been created.
    assert tmp_path / "base_path" / "dist"
>>>>>>> 49399931


def test_adhoc_sign_args_package_two_app(
    package_command, first_app, second_app, tmp_path
):
    """If there are multiple apps,and an --adhoc argument, package signs all apps using
    adhoc option."""

    package_command.apps = {
        # Add the first app
        "first": first_app,
        # Add the second app
        "second": second_app,
    }

    # Configure adhoc command line options
    options = package_command.parse_options(["--adhoc"])

    # Run the package command
    package_command(**options)

    # The right sequence of things will be done
    assert package_command.actions == [
        # Host OS is verified
        ("verify-host",),
        # Tools are verified
        ("verify-tools",),
        # App configs have been finalized
        ("finalize-app-config", "first"),
        ("finalize-app-config", "second"),
        # App tools are verified for first app
        ("verify-app-tools", "first"),
        # Package the first app
        (
            "package",
            "first",
            {
                "adhoc_sign": True,
                "identity": None,
                "sign_app": True,
            },
        ),
        # App tools are verified for second app
        ("verify-app-tools", "second"),
        # package the second app
        (
            "package",
            "second",
            {
                "adhoc_sign": True,
                "identity": None,
                "sign_app": True,
                # state of previous calls have been preserved.
                "package_state": "first",
            },
        ),
    ]

<<<<<<< HEAD
    # Package format has been annotated onto the apps
    assert first_app.packaging_format == "pkg"
    assert second_app.packaging_format == "pkg"

=======
    # Packaging format has been annotated on both apps
    assert first_app.packaging_format == "pkg"
    assert second_app.packaging_format == "pkg"

    # The dist folder has been created.
    assert tmp_path / "base_path" / "dist"
>>>>>>> 49399931


def test_identity_sign_args_package_two_app(
    package_command, first_app, second_app, tmp_path
):
    """If there are multiple app,and an --identity argument, package signs all the apps
    with the specified identity."""
    # Add a single app
    package_command.apps = {
        "first": first_app,
        "second": second_app,
    }

    # Configure an identity option
    options = package_command.parse_options(["--identity", "test"])

    # Run the run command
    package_command(**options)

    # The right sequence of things will be done
    assert package_command.actions == [
        # Host OS is verified
        ("verify-host",),
        # Tools are verified
        ("verify-tools",),
        # App configs have been finalized
        ("finalize-app-config", "first"),
        ("finalize-app-config", "second"),
        # App tools are verified for first app
        ("verify-app-tools", "first"),
        # Package the first app
        (
            "package",
            "first",
            {
                "adhoc_sign": False,
                "identity": "test",
                "sign_app": True,
            },
        ),
        # App tools are verified for second app
        ("verify-app-tools", "second"),
        # package the second app
        (
            "package",
            "second",
            {
                "adhoc_sign": False,
                "identity": "test",
                "sign_app": True,
                # state of previous calls have been preserved.
                "package_state": "first",
            },
        ),
    ]

<<<<<<< HEAD
    # Package format has been annotated onto the apps
    assert first_app.packaging_format == "pkg"
    assert second_app.packaging_format == "pkg"

=======
    # Packaging format has been annotated on both apps
    assert first_app.packaging_format == "pkg"
    assert second_app.packaging_format == "pkg"

    # The dist folder has been created.
    assert tmp_path / "base_path" / "dist"

>>>>>>> 49399931

def test_package_alternate_format(package_command, first_app, tmp_path):
    """An app can be packaged in an alternate format."""
    # Add a single app
    package_command.apps = {
        "first": first_app,
    }

    # Configure command line options with an alternate format
    options = package_command.parse_options(["--packaging-format", "box"])

    # Run the run command
    package_command(**options)

    # The right sequence of things will be done
    assert package_command.actions == [
        # Host OS is verified
        ("verify-host",),
        # Tools are verified
        ("verify-tools",),
        # App config has been finalized
        ("finalize-app-config", "first"),
        # App tools are verified for app
        ("verify-app-tools", "first"),
        # Package the first app
        (
            "package",
            "first",
            {
                "adhoc_sign": False,
                "identity": None,
                "sign_app": True,
            },
        ),
    ]

<<<<<<< HEAD
    # Package format has been annotated onto the app
    assert first_app.packaging_format == "box"

=======
    # Packaging format has been annotated on the app
    assert first_app.packaging_format == "box"

    # The dist folder has been created.
    assert tmp_path / "base_path" / "dist"

>>>>>>> 49399931

def test_create_before_package(package_command, first_app_config, tmp_path):
    """If the app hasn't been created, package creates the app first."""
    # Add a single app
    package_command.apps = {
        "first": first_app_config,
    }

    # Configure no command line options
    options = package_command.parse_options([])

    # Run the run command
    package_command(**options)

    # The right sequence of things will be done
    assert package_command.actions == [
        # Host OS is verified
        ("verify-host",),
        # Tools are verified
        ("verify-tools",),
        # App config has been finalized
        ("finalize-app-config", "first"),
        # Create and then build the first app
        (
            "create",
            "first",
            {
                "adhoc_sign": False,
                "identity": None,
                "sign_app": True,
            },
        ),
        (
            "build",
            "first",
            {
                "adhoc_sign": False,
                "create_state": "first",
                "identity": None,
                "sign_app": True,
            },
        ),
        # App tools are verified for app
        ("verify-app-tools", "first"),
        # Package the first app
        (
            "package",
            "first",
            {
                "adhoc_sign": False,
                "identity": None,
                "sign_app": True,
                "create_state": "first",
                "build_state": "first",
            },
        ),
    ]

<<<<<<< HEAD
    # Package format has been annotated onto the app
    assert first_app_config.packaging_format == "pkg"

=======
    # Packaging format has been annotated on the app
    assert first_app_config.packaging_format == "pkg"
>>>>>>> 49399931

    # The dist folder has been created.
    assert tmp_path / "base_path" / "dist"


def test_update_package_one_app(package_command, first_app, tmp_path):
    """If there is one app, and a -u argument, package updates the app."""
    # Add a single app
    package_command.apps = {
        "first": first_app,
    }

    # Configure an update option
    options = package_command.parse_options(["-u"])

    # Run the run command
    package_command(**options)

    # The right sequence of things will be done
    assert package_command.actions == [
        # Host OS is verified
        ("verify-host",),
        # Tools are verified
        ("verify-tools",),
        # App config has been finalized
        ("finalize-app-config", "first"),
        # Update (and then build) the first app
        (
            "update",
            "first",
            {
                "adhoc_sign": False,
                "identity": None,
                "sign_app": True,
                "update_requirements": True,
                "update_resources": True,
            },
        ),
        (
            "build",
            "first",
            {
                "adhoc_sign": False,
                "identity": None,
                "sign_app": True,
                "update_state": "first",
            },
        ),
        # App tools are verified for app
        ("verify-app-tools", "first"),
        # Package the first app
        (
            "package",
            "first",
            {
                "adhoc_sign": False,
                "identity": None,
                "sign_app": True,
                "update_state": "first",
                "build_state": "first",
            },
        ),
    ]

<<<<<<< HEAD
    # Package format has been annotated onto the app
    assert first_app.packaging_format == "pkg"

=======
    # Packaging format has been annotated on the app
    assert first_app.packaging_format == "pkg"

    # The dist folder has been created.
    assert tmp_path / "base_path" / "dist"

>>>>>>> 49399931

def test_update_package_two_app(package_command, first_app, second_app, tmp_path):
    """If there are multiple apps, update and publish all of them."""
    # Add two apps
    package_command.apps = {
        "first": first_app,
        "second": second_app,
    }

    # Configure an update option
    options = package_command.parse_options(["--update"])

    # Run the package command
    package_command(**options)

    # The right sequence of things will be done
    assert package_command.actions == [
        # Host OS is verified
        ("verify-host",),
        # Tools are verified
        ("verify-tools",),
        # App configs have been finalized
        ("finalize-app-config", "first"),
        ("finalize-app-config", "second"),
        # Update (and then build) the first app
        (
            "update",
            "first",
            {
                "adhoc_sign": False,
                "identity": None,
                "sign_app": True,
                "update_requirements": True,
                "update_resources": True,
            },
        ),
        (
            "build",
            "first",
            {
                "adhoc_sign": False,
                "identity": None,
                "sign_app": True,
                "update_state": "first",
            },
        ),
        # App tools are verified for first app
        ("verify-app-tools", "first"),
        # Package the first app
        (
            "package",
            "first",
            {
                "adhoc_sign": False,
                "identity": None,
                "sign_app": True,
                "update_state": "first",
                "build_state": "first",
            },
        ),
        # Update (and then build) the second app
        (
            "update",
            "second",
            {
                "adhoc_sign": False,
                "identity": None,
                "sign_app": True,
                "update_requirements": True,
                "update_resources": True,
                # state of previous calls have been preserved.
                "update_state": "first",
                "build_state": "first",
                "package_state": "first",
            },
        ),
        (
            "build",
            "second",
            {
                "adhoc_sign": False,
                "identity": None,
                "sign_app": True,
                "update_state": "second",
                # state of previous calls have been preserved.
                "build_state": "first",
                "package_state": "first",
            },
        ),
        # App tools are verified for second app
        ("verify-app-tools", "second"),
        # package the second app
        (
            "package",
            "second",
            {
                "adhoc_sign": False,
                "identity": None,
                "sign_app": True,
                "update_state": "second",
                "build_state": "second",
                # state of previous calls have been preserved.
                "package_state": "first",
            },
        ),
    ]
    # Package format has been annotated onto the apps
    assert first_app.packaging_format == "pkg"
    assert second_app.packaging_format == "pkg"

    # Packaging format has been annotated on both apps
    assert first_app.packaging_format == "pkg"
    assert second_app.packaging_format == "pkg"

    # The dist folder has been created.
    assert tmp_path / "base_path" / "dist"


def test_build_before_package(package_command, first_app_unbuilt, tmp_path):
    """If an app hasn't been built, it is built before packaging."""
    # Add a single app
    package_command.apps = {
        "first": first_app_unbuilt,
    }

    # Configure no command line options
    options = package_command.parse_options([])

    # Run the run command
    package_command(**options)

    # The right sequence of things will be done
    assert package_command.actions == [
        # Host OS is verified
        ("verify-host",),
        # Tools are verified
        ("verify-tools",),
        # App config has been finalized
        ("finalize-app-config", "first"),
        # Build the first app
        (
            "build",
            "first",
            {
                "adhoc_sign": False,
                "identity": None,
                "sign_app": True,
            },
        ),
        # App tools are verified for app
        ("verify-app-tools", "first"),
        # Package the first app
        (
            "package",
            "first",
            {
                "adhoc_sign": False,
                "identity": None,
                "sign_app": True,
                "build_state": "first",
            },
        ),
    ]

<<<<<<< HEAD
    # Package format has been annotated onto the app
    assert first_app_unbuilt.packaging_format == "pkg"
=======
    # Packaging format has been annotated on the app
    assert first_app_unbuilt.packaging_format == "pkg"

    # The dist folder has been created.
    assert tmp_path / "base_path" / "dist"


def test_already_packaged(package_command, first_app, tmp_path):
    """If the app has been previously packaged, the old version is deleted."""
    # Add a single app
    package_command.apps = {
        "first": first_app,
    }

    # Mock a historical package artefact.
    artefact_path = tmp_path / "base_path" / "dist" / "first-0.0.1.pkg"
    create_file(artefact_path, "Packaged app")

    # Configure no command line options
    options = package_command.parse_options([])

    # Run the run command
    package_command(**options)

    # The right sequence of things will be done
    assert package_command.actions == [
        # Host OS is verified
        ("verify-host",),
        # Tools are verified
        ("verify-tools",),
        # App tools are verified for app
        ("verify-app-tools", "first"),
        # Package the first app
        (
            "package",
            "first",
            {
                "adhoc_sign": False,
                "identity": None,
                "sign_app": True,
            },
        ),
    ]

    # Packaging format has been annotated on the app
    assert first_app.packaging_format == "pkg"

    # The dist folder still exists
    assert tmp_path / "base_path" / "dist"

    # But the artefact has been deleted.
    # NOTE: This is a testing quirk - beacuse we're mocking the
    # package_app() call, no new artefact is created; the absence
    # of this file shows that the old one has been deleted.
    assert not artefact_path.exists()
>>>>>>> 49399931
<|MERGE_RESOLUTION|>--- conflicted
+++ resolved
@@ -36,17 +36,11 @@
         ),
     ]
 
-<<<<<<< HEAD
-    # Package format has been annotated onto the app
-    assert first_app.packaging_format == "pkg"
-
-=======
     # Packaging format has been annotated on the app
     assert first_app.packaging_format == "pkg"
 
     # The dist folder has been created.
     assert tmp_path / "base_path" / "dist"
->>>>>>> 49399931
 
 
 def test_package_one_explicit_app(package_command, first_app, second_app, tmp_path):
@@ -85,18 +79,12 @@
         ),
     ]
 
-<<<<<<< HEAD
-    # Package format has been annotated onto the app
-    assert first_app.packaging_format == "pkg"
-
-=======
     # Packaging format has been annotated on the first app, not the second.
     assert first_app.packaging_format == "pkg"
     assert not hasattr(second_app, "packaging_format")
 
     # The dist folder has been created.
     assert tmp_path / "base_path" / "dist"
->>>>>>> 49399931
 
 
 def test_no_args_package_two_app(package_command, first_app, second_app, tmp_path):
@@ -150,19 +138,12 @@
         ),
     ]
 
-<<<<<<< HEAD
-    # Package format has been annotated onto the apps
+    # Packaging format has been annotated on both apps
     assert first_app.packaging_format == "pkg"
     assert second_app.packaging_format == "pkg"
 
-=======
-    # Packaging format has been annotated on both apps
-    assert first_app.packaging_format == "pkg"
-    assert second_app.packaging_format == "pkg"
-
-    # The dist folder has been created.
-    assert tmp_path / "base_path" / "dist"
->>>>>>> 49399931
+    # The dist folder has been created.
+    assert tmp_path / "base_path" / "dist"
 
 
 def test_no_sign_package_one_app(package_command, first_app, tmp_path):
@@ -200,17 +181,11 @@
         ),
     ]
 
-<<<<<<< HEAD
-    # Package format has been annotated onto the app
-    assert first_app.packaging_format == "pkg"
-
-=======
     # Packaging format has been annotated on the app
     assert first_app.packaging_format == "pkg"
 
     # The dist folder has been created.
     assert tmp_path / "base_path" / "dist"
->>>>>>> 49399931
 
 
 def test_identity_arg_package_one_app(package_command, first_app, tmp_path):
@@ -249,17 +224,11 @@
         ),
     ]
 
-<<<<<<< HEAD
-    # Package format has been annotated onto the app
-    assert first_app.packaging_format == "pkg"
-
-=======
     # Packaging format has been annotated on the app
     assert first_app.packaging_format == "pkg"
 
     # The dist folder has been created.
     assert tmp_path / "base_path" / "dist"
->>>>>>> 49399931
 
 
 def test_adhoc_sign_package_one_app(package_command, first_app, tmp_path):
@@ -298,17 +267,11 @@
         ),
     ]
 
-<<<<<<< HEAD
-    # Package format has been annotated onto the app
-    assert first_app.packaging_format == "pkg"
-
-=======
     # Packaging format has been annotated on the app
     assert first_app.packaging_format == "pkg"
 
     # The dist folder has been created.
     assert tmp_path / "base_path" / "dist"
->>>>>>> 49399931
 
 
 def test_no_sign_args_package_two_app(package_command, first_app, second_app, tmp_path):
@@ -363,19 +326,12 @@
         ),
     ]
 
-<<<<<<< HEAD
-    # Package format has been annotated onto the apps
+    # Packaging format has been annotated on both apps
     assert first_app.packaging_format == "pkg"
     assert second_app.packaging_format == "pkg"
 
-=======
-    # Packaging format has been annotated on both apps
-    assert first_app.packaging_format == "pkg"
-    assert second_app.packaging_format == "pkg"
-
-    # The dist folder has been created.
-    assert tmp_path / "base_path" / "dist"
->>>>>>> 49399931
+    # The dist folder has been created.
+    assert tmp_path / "base_path" / "dist"
 
 
 def test_adhoc_sign_args_package_two_app(
@@ -434,19 +390,12 @@
         ),
     ]
 
-<<<<<<< HEAD
-    # Package format has been annotated onto the apps
+    # Packaging format has been annotated on both apps
     assert first_app.packaging_format == "pkg"
     assert second_app.packaging_format == "pkg"
 
-=======
-    # Packaging format has been annotated on both apps
-    assert first_app.packaging_format == "pkg"
-    assert second_app.packaging_format == "pkg"
-
-    # The dist folder has been created.
-    assert tmp_path / "base_path" / "dist"
->>>>>>> 49399931
+    # The dist folder has been created.
+    assert tmp_path / "base_path" / "dist"
 
 
 def test_identity_sign_args_package_two_app(
@@ -503,20 +452,13 @@
         ),
     ]
 
-<<<<<<< HEAD
-    # Package format has been annotated onto the apps
+    # Packaging format has been annotated on both apps
     assert first_app.packaging_format == "pkg"
     assert second_app.packaging_format == "pkg"
 
-=======
-    # Packaging format has been annotated on both apps
-    assert first_app.packaging_format == "pkg"
-    assert second_app.packaging_format == "pkg"
-
-    # The dist folder has been created.
-    assert tmp_path / "base_path" / "dist"
-
->>>>>>> 49399931
+    # The dist folder has been created.
+    assert tmp_path / "base_path" / "dist"
+
 
 def test_package_alternate_format(package_command, first_app, tmp_path):
     """An app can be packaged in an alternate format."""
@@ -553,18 +495,12 @@
         ),
     ]
 
-<<<<<<< HEAD
-    # Package format has been annotated onto the app
-    assert first_app.packaging_format == "box"
-
-=======
     # Packaging format has been annotated on the app
     assert first_app.packaging_format == "box"
 
     # The dist folder has been created.
     assert tmp_path / "base_path" / "dist"
 
->>>>>>> 49399931
 
 def test_create_before_package(package_command, first_app_config, tmp_path):
     """If the app hasn't been created, package creates the app first."""
@@ -623,14 +559,8 @@
         ),
     ]
 
-<<<<<<< HEAD
-    # Package format has been annotated onto the app
-    assert first_app_config.packaging_format == "pkg"
-
-=======
     # Packaging format has been annotated on the app
     assert first_app_config.packaging_format == "pkg"
->>>>>>> 49399931
 
     # The dist folder has been created.
     assert tmp_path / "base_path" / "dist"
@@ -695,18 +625,12 @@
         ),
     ]
 
-<<<<<<< HEAD
-    # Package format has been annotated onto the app
-    assert first_app.packaging_format == "pkg"
-
-=======
     # Packaging format has been annotated on the app
     assert first_app.packaging_format == "pkg"
 
     # The dist folder has been created.
     assert tmp_path / "base_path" / "dist"
 
->>>>>>> 49399931
 
 def test_update_package_two_app(package_command, first_app, second_app, tmp_path):
     """If there are multiple apps, update and publish all of them."""
@@ -813,9 +737,6 @@
             },
         ),
     ]
-    # Package format has been annotated onto the apps
-    assert first_app.packaging_format == "pkg"
-    assert second_app.packaging_format == "pkg"
 
     # Packaging format has been annotated on both apps
     assert first_app.packaging_format == "pkg"
@@ -871,10 +792,6 @@
         ),
     ]
 
-<<<<<<< HEAD
-    # Package format has been annotated onto the app
-    assert first_app_unbuilt.packaging_format == "pkg"
-=======
     # Packaging format has been annotated on the app
     assert first_app_unbuilt.packaging_format == "pkg"
 
@@ -905,6 +822,8 @@
         ("verify-host",),
         # Tools are verified
         ("verify-tools",),
+        # App config has been finalized
+        ("finalize-app-config", "first"),
         # App tools are verified for app
         ("verify-app-tools", "first"),
         # Package the first app
@@ -929,5 +848,4 @@
     # NOTE: This is a testing quirk - beacuse we're mocking the
     # package_app() call, no new artefact is created; the absence
     # of this file shows that the old one has been deleted.
-    assert not artefact_path.exists()
->>>>>>> 49399931
+    assert not artefact_path.exists()