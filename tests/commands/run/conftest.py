--- conflicted
+++ resolved
@@ -27,11 +27,7 @@
         self.actions = []
 
     def binary_path(self, app):
-<<<<<<< HEAD
-        return self.platform_path / app.app_name / f"{app.app_name}.bin"
-=======
         return self.bundle_path(app) / f"{app.app_name}.bin"
->>>>>>> 49399931
 
     def verify_host(self):
         super().verify_host()
