import pytest

from briefcase.console import Console, Log
from briefcase.exceptions import UnsupportedHostError
from briefcase.platforms.macOS.app import macOSAppCreateCommand, macOSAppPackageCommand


@pytest.fixture
def create_command(tmp_path):
    return macOSAppCreateCommand(
        logger=Log(),
        console=Console(),
        base_path=tmp_path / "base_path",
        data_path=tmp_path / "briefcase",
    )


@pytest.fixture
def package_command(tmp_path):
    return macOSAppPackageCommand(
        logger=Log(),
        console=Console(),
        base_path=tmp_path / "base_path",
        data_path=tmp_path / "briefcase",
    )


@pytest.mark.parametrize("host_os", ["Linux", "Windows", "WeirdOS"])
def test_unsupported_host_os(create_command, host_os):
    """Error raised for an unsupported OS."""
    create_command.tools.host_os = host_os

    with pytest.raises(
        UnsupportedHostError,
        match="Building and / or code signing a DMG requires running on macOS.",
    ):
        create_command()


def test_binary_path(create_command, first_app_config, tmp_path):
    binary_path = create_command.binary_path(first_app_config)

    expected_path = (
        tmp_path
        / "base_path"
        / "build"
        / "first-app"
        / "macos"
        / "app"
        / "First App.app"
    )
    assert binary_path == expected_path


<<<<<<< HEAD
def test_distribution_path_app(create_command, first_app_config, tmp_path):
    first_app_config.packaging_format = "app"
    distribution_path = create_command.distribution_path(first_app_config)
=======
def test_distribution_path_app(package_command, first_app_config, tmp_path):
    first_app_config.packaging_format = "app"
    distribution_path = package_command.distribution_path(first_app_config)
>>>>>>> 49399931

    expected_path = tmp_path / "base_path" / "dist" / "First App-0.0.1.app.zip"
    assert distribution_path == expected_path


<<<<<<< HEAD
def test_distribution_path_dmg(create_command, first_app_config, tmp_path):
    first_app_config.packaging_format = "dmg"
    distribution_path = create_command.distribution_path(first_app_config)
=======
def test_distribution_path_dmg(package_command, first_app_config, tmp_path):
    first_app_config.packaging_format = "dmg"
    distribution_path = package_command.distribution_path(first_app_config)
>>>>>>> 49399931

    expected_path = tmp_path / "base_path" / "dist" / "First App-0.0.1.dmg"
    assert distribution_path == expected_path<|MERGE_RESOLUTION|>--- conflicted
+++ resolved
@@ -52,29 +52,17 @@
     assert binary_path == expected_path
 
 
-<<<<<<< HEAD
-def test_distribution_path_app(create_command, first_app_config, tmp_path):
-    first_app_config.packaging_format = "app"
-    distribution_path = create_command.distribution_path(first_app_config)
-=======
 def test_distribution_path_app(package_command, first_app_config, tmp_path):
     first_app_config.packaging_format = "app"
     distribution_path = package_command.distribution_path(first_app_config)
->>>>>>> 49399931
 
     expected_path = tmp_path / "base_path" / "dist" / "First App-0.0.1.app.zip"
     assert distribution_path == expected_path
 
 
-<<<<<<< HEAD
-def test_distribution_path_dmg(create_command, first_app_config, tmp_path):
-    first_app_config.packaging_format = "dmg"
-    distribution_path = create_command.distribution_path(first_app_config)
-=======
 def test_distribution_path_dmg(package_command, first_app_config, tmp_path):
     first_app_config.packaging_format = "dmg"
     distribution_path = package_command.distribution_path(first_app_config)
->>>>>>> 49399931
 
     expected_path = tmp_path / "base_path" / "dist" / "First App-0.0.1.dmg"
     assert distribution_path == expected_path