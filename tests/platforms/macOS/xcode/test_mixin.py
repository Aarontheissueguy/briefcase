--- conflicted
+++ resolved
@@ -34,41 +34,11 @@
         tmp_path
         / "base_path"
         / "build"
-<<<<<<< HEAD
-        / "Release"
-        / "First App.app"
-    )
-    assert binary_path == expected_path
-
-
-def test_distribution_path_app(create_command, first_app_config, tmp_path):
-    first_app_config.packaging_format = "app"
-    distribution_path = create_command.distribution_path(first_app_config)
-
-    expected_path = (
-        tmp_path
-        / "base_path"
-        / "macOS"
-        / "Xcode"
-        / "First App"
-=======
         / "first-app"
         / "macos"
         / "xcode"
->>>>>>> 49399931
         / "build"
         / "Release"
         / "First App.app"
     )
-<<<<<<< HEAD
-    assert distribution_path == expected_path
-
-
-def test_distribution_path_dmg(create_command, first_app_config, tmp_path):
-    first_app_config.packaging_format = "dmg"
-    distribution_path = create_command.distribution_path(first_app_config)
-
-    assert distribution_path == tmp_path / "base_path" / "macOS" / "First App-0.0.1.dmg"
-=======
-    assert binary_path == expected_path
->>>>>>> 49399931
+    assert binary_path == expected_path