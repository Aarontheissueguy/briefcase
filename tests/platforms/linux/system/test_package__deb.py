--- conflicted
+++ resolved
@@ -143,13 +143,8 @@
                     "Package: first-app",
                     "Version: 0.0.1",
                     "Architecture: wonky",
-<<<<<<< HEAD
-                    "Maintainer: Megacorp <None>",
-                    "Homepage: http://example.com/firstapp",
-=======
                     "Maintainer: Megacorp <maintainer@example.com>",
                     "Homepage: https://example.com/first-app",
->>>>>>> 4e4a8fac
                     "Description: The first simple app \\ demonstration",
                     " Long description",
                     " for the app",
@@ -210,13 +205,8 @@
                     "Package: first-app",
                     "Version: 0.0.1",
                     "Architecture: wonky",
-<<<<<<< HEAD
-                    "Maintainer: Megacorp <None>",
-                    "Homepage: http://example.com/firstapp",
-=======
                     "Maintainer: Megacorp <maintainer@example.com>",
                     "Homepage: https://example.com/first-app",
->>>>>>> 4e4a8fac
                     "Description: The first simple app \\ demonstration",
                     " Long description",
                     " for the app",
@@ -312,13 +302,8 @@
                     "Package: first-app",
                     "Version: 0.0.1",
                     "Architecture: wonky",
-<<<<<<< HEAD
-                    "Maintainer: Megacorp <None>",
-                    "Homepage: http://example.com/firstapp",
-=======
                     "Maintainer: Megacorp <maintainer@example.com>",
                     "Homepage: https://example.com/first-app",
->>>>>>> 4e4a8fac
                     "Description: The first simple app \\ demonstration",
                     " Long description",
                     " for the app",
@@ -384,13 +369,8 @@
                     "Package: first-app",
                     "Version: 0.0.1",
                     "Architecture: wonky",
-<<<<<<< HEAD
-                    "Maintainer: Megacorp <None>",
-                    "Homepage: http://example.com/firstapp",
-=======
                     "Maintainer: Megacorp <maintainer@example.com>",
                     "Homepage: https://example.com/first-app",
->>>>>>> 4e4a8fac
                     "Description: The first simple app \\ demonstration",
                     " Long description",
                     " for the app",
