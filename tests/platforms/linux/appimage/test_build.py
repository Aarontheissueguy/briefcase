import os
import subprocess
import sys
from unittest import mock

import pytest
from requests import exceptions as requests_exceptions

import briefcase.exceptions
from briefcase.config import LinuxDeployPlugin, LinuxDeployPluginType
from briefcase.exceptions import BriefcaseCommandError
from briefcase.integrations.docker import Docker
from briefcase.integrations.linuxdeploy import LinuxDeploy
from briefcase.platforms.linux.appimage import LinuxAppImageBuildCommand


@pytest.fixture
def first_app(first_app_config, tmp_path):
    """A fixture for the first app, rolled out on disk."""
    # Make it look like the template has been generated
    app_dir = (
        tmp_path / "project" / "linux" / "appimage" / "First App" / "First App.AppDir"
    )
    (app_dir / "usr" / "app" / "support").mkdir(parents=True, exist_ok=True)
    (app_dir / "usr" / "app_packages" / "firstlib").mkdir(parents=True, exist_ok=True)
    (app_dir / "usr" / "app_packages" / "secondlib").mkdir(parents=True, exist_ok=True)

    # Create some .so files
    (app_dir / "usr" / "app" / "support" / "support.so").touch()
    (app_dir / "usr" / "app_packages" / "firstlib" / "first.so").touch()
    (app_dir / "usr" / "app_packages" / "secondlib" / "second_a.so").touch()
    (app_dir / "usr" / "app_packages" / "secondlib" / "second_b.so").touch()

    return first_app_config


@pytest.fixture
def build_command(tmp_path, first_app_config):
    command = LinuxAppImageBuildCommand(
        base_path=tmp_path / "project",
        home_path=tmp_path / "home",
        data_path=tmp_path / "data",
        apps={"first": first_app_config},
    )
    command.host_os = "Linux"
    command.host_arch = "wonky"
    command.use_docker = False
    command._path_index = {
        first_app_config: {
            "app_path": "First App.AppDir/usr/app",
            "app_packages_path": "First App.AppDir/usr/app_packages",
        }
    }
    command.os = mock.MagicMock()
    command.os.environ.copy.return_value = {"PATH": "/usr/local/bin:/usr/bin"}

    # Store the underlying subprocess instance
    command._subprocess = mock.MagicMock()
    command.subprocess._subprocess = command._subprocess

    # Short circuit the process streamer
    wait_bar_streamer = mock.MagicMock()
    wait_bar_streamer.stdout.readline.return_value = ""
    wait_bar_streamer.poll.return_value = 0
    command.subprocess._subprocess.Popen.return_value.__enter__.return_value = (
        wait_bar_streamer
    )

    # Set up a Docker wrapper
    command.Docker = Docker

    command.linuxdeploy = LinuxDeploy(command)
    return command


def test_verify_tools_wrong_platform(build_command):
    """If we're not on Linux, the build fails."""

    build_command.host_os = "TestOS"
    build_command.build_app = mock.MagicMock()
    build_command.download_url = mock.MagicMock()

    # Try to invoke the build
    with pytest.raises(BriefcaseCommandError):
        build_command()

    # The download was not attempted
    assert build_command.download_url.call_count == 0

    # But it failed, so the file won't be made executable...
    assert build_command.os.chmod.call_count == 0

    # and no build will be attempted
    assert build_command.build_app.call_count == 0


def test_verify_tools_download_failure(build_command):
    """If the build tools can't be retrieved, the build fails."""
    build_command.build_app = mock.MagicMock()
    build_command.download_url = mock.MagicMock(
        side_effect=requests_exceptions.ConnectionError
    )

    # Try to invoke the build
    with pytest.raises(BriefcaseCommandError):
        build_command()

    # The download was attempted
    build_command.download_url.assert_called_with(
        url="https://github.com/linuxdeploy/linuxdeploy/releases/download/continuous/linuxdeploy-wonky.AppImage",
        download_path=build_command.tools_path,
    )

    # But it failed, so the file won't be made executable...
    assert build_command.os.chmod.call_count == 0

    # and no build will be attempted
    assert build_command.build_app.call_count == 0


def test_build_appimage(build_command, first_app, tmp_path):
    """A Linux app can be packaged as an AppImage."""

    build_command.build_app(first_app)

    # linuxdeploy was invoked
    app_dir = (
        tmp_path / "project" / "linux" / "appimage" / "First App" / "First App.AppDir"
    )
    build_command._subprocess.Popen.assert_called_with(
        [
            os.fsdecode(build_command.linuxdeploy.file_path),
            "--appimage-extract-and-run",
            f"--appdir={app_dir}",
            "-d",
            os.fsdecode(app_dir / "com.example.first-app.desktop"),
            "-o",
            "appimage",
            "--deploy-deps-only",
            os.fsdecode(app_dir / "usr" / "app" / "support"),
            "--deploy-deps-only",
            os.fsdecode(app_dir / "usr" / "app_packages" / "firstlib"),
            "--deploy-deps-only",
            os.fsdecode(app_dir / "usr" / "app_packages" / "secondlib"),
        ],
        env={
            "PATH": "/usr/local/bin:/usr/bin",
            "VERSION": "0.0.1",
        },
        cwd=os.fsdecode(tmp_path / "project" / "linux"),
        text=True,
        encoding=mock.ANY,
        stdout=subprocess.PIPE,
        stderr=subprocess.STDOUT,
    )
    # Binary is marked executable
    build_command.os.chmod.assert_called_with(
        tmp_path / "project" / "linux" / "First_App-0.0.1-wonky.AppImage", 0o755
    )


@pytest.mark.parametrize(
    "linuxdeploy_plugin,type,path,env_var,",
    [
        (["gtk"], LinuxDeployPluginType.GTK, "gtk", None),
        (
            ["DEPLOY_GTK_VERSION=3 https://briefcase.org/linuxdeploy-plugin-gtk.sh"],
            LinuxDeployPluginType.URL,
            "https://briefcase.org/linuxdeploy-plugin-gtk.sh",
            "DEPLOY_GTK_VERSION=3",
        ),
    ],
)
def test_build_appimage_with_gtk(
    build_command,
    first_app,
    first_app_config,
    tmp_path,
    linuxdeploy_plugin,
    type,
    path,
    env_var,
):
    """Check that linuxdeploy is correctly called with the gtk plugin."""

    first_app_config.linuxdeploy_plugins = linuxdeploy_plugin
    first_app_config.linuxdeploy_plugins_info = [
        LinuxDeployPlugin(type=type, path=path, env_var=env_var)
    ]
    build_command.build_app(first_app_config)

    # linuxdeploy was invoked
    app_dir = tmp_path / "linux" / "appimage" / "First App" / "First App.AppDir"
    build_command._subprocess.Popen.assert_called_with(
        [
            os.fsdecode(build_command.linuxdeploy.file_path),
            "--appimage-extract-and-run",
            f"--appdir={app_dir}",
            "-d",
            os.fsdecode(app_dir / "com.example.first-app.desktop"),
            "-o",
            "appimage",
            "--deploy-deps-only",
            os.fsdecode(app_dir / "usr" / "app" / "support"),
            "--deploy-deps-only",
            os.fsdecode(app_dir / "usr" / "app_packages" / "firstlib"),
            "--deploy-deps-only",
            os.fsdecode(app_dir / "usr" / "app_packages" / "secondlib"),
            "--plugin",
            "gtk",
        ],
        stdout=subprocess.PIPE,
        stderr=subprocess.STDOUT,
        env={
            "PATH": "/usr/local/bin:/usr/bin",
            "VERSION": "0.0.1",
            "DEPLOY_GTK_VERSION": "3",
        },
        cwd=os.fsdecode(tmp_path / "linux"),
        text=True,
        encoding=mock.ANY,
    )
    # Binary is marked executable
    build_command.os.chmod.assert_called_with(
        tmp_path / "linux" / "First_App-0.0.1-wonky.AppImage", 0o755
    )


def test_build_failure(build_command, first_app, tmp_path):
    """If linuxdeploy fails, the build is stopped."""

    # Mock a failure in the build
    build_command._subprocess.Popen.side_effect = subprocess.CalledProcessError(
        cmd=["linuxdeploy-x86_64.AppImage", "..."], returncode=1
    )

    # Invoking the build will raise an error.
    with pytest.raises(BriefcaseCommandError):
        build_command.build_app(first_app)

    # linuxdeploy was invoked
    app_dir = (
        tmp_path / "project" / "linux" / "appimage" / "First App" / "First App.AppDir"
    )
    build_command._subprocess.Popen.assert_called_with(
        [
            os.fsdecode(build_command.linuxdeploy.file_path),
            "--appimage-extract-and-run",
            f"--appdir={app_dir}",
            "-d",
            os.fsdecode(app_dir / "com.example.first-app.desktop"),
            "-o",
            "appimage",
            "--deploy-deps-only",
            os.fsdecode(app_dir / "usr" / "app" / "support"),
            "--deploy-deps-only",
            os.fsdecode(app_dir / "usr" / "app_packages" / "firstlib"),
            "--deploy-deps-only",
            os.fsdecode(app_dir / "usr" / "app_packages" / "secondlib"),
        ],
        env={
            "PATH": "/usr/local/bin:/usr/bin",
            "VERSION": "0.0.1",
        },
        cwd=os.fsdecode(tmp_path / "project" / "linux"),
        text=True,
        encoding=mock.ANY,
        stdout=subprocess.PIPE,
        stderr=subprocess.STDOUT,
    )

    # chmod isn't invoked if the binary wasn't created.
    assert build_command.os.chmod.call_count == 0


@pytest.mark.skipif(
    sys.platform == "win32", reason="Windows paths aren't converted in Docker context"
)
def test_build_appimage_with_docker(build_command, first_app, tmp_path):
    """A Linux app can be packaged as an AppImage."""
    # Enable docker, and move to a non-Linux OS.
    build_command.host_os = "TestOS"
    build_command.use_docker = True

    build_command.build_app(first_app)

    # Ensure that the effect of the Docker context has been reversed.
    assert type(build_command.subprocess) != Docker

    # linuxdeploy was invoked inside Docker
    build_command._subprocess.Popen.assert_called_with(
        [
            "docker",
            "run",
            "--volume",
            f"{build_command.platform_path}:/app:z",
            "--volume",
            f"{build_command.data_path}:/home/brutus/.local/share/briefcase:z",
            "--rm",
            "--env",
            "VERSION=0.0.1",
            f"briefcase/com.example.first-app:py3.{sys.version_info.minor}",
            "/home/brutus/.local/share/briefcase/tools/linuxdeploy-wonky.AppImage",
            "--appimage-extract-and-run",
            "--appdir=/app/appimage/First App/First App.AppDir",
            "-d",
            "/app/appimage/First App/First App.AppDir/com.example.first-app.desktop",
            "-o",
            "appimage",
            "--deploy-deps-only",
            "/app/appimage/First App/First App.AppDir/usr/app/support",
            "--deploy-deps-only",
            "/app/appimage/First App/First App.AppDir/usr/app_packages/firstlib",
            "--deploy-deps-only",
            "/app/appimage/First App/First App.AppDir/usr/app_packages/secondlib",
        ],
        cwd=os.fsdecode(tmp_path / "project" / "linux"),
        text=True,
        encoding=mock.ANY,
        stdout=subprocess.PIPE,
        stderr=subprocess.STDOUT,
    )
    # Binary is marked executable
    build_command.os.chmod.assert_called_with(
<<<<<<< HEAD
        tmp_path / "linux" / "First_App-0.0.1-wonky.AppImage", 0o755
    )


@pytest.mark.parametrize(
    "linuxdeploy_plugin,type,path,env_var,",
    [
        (["gtk"], LinuxDeployPluginType.GTK, "gtk", None),
        (
            ["DEPLOY_GTK_VERSION=3 https://briefcase.org/linuxdeploy-plugin-gtk.sh"],
            LinuxDeployPluginType.URL,
            "https://briefcase.org/linuxdeploy-plugin-gtk.sh",
            "DEPLOY_GTK_VERSION=3",
        ),
    ],
)
def test_build_verify_tools(
    build_command, first_app_config, linuxdeploy_plugin, type, path, env_var
):

    first_app_config.linuxdeploy_plugins = linuxdeploy_plugin
    first_app_config.linuxdeploy_plugins_info = [
        LinuxDeployPlugin(type=type, path=path, env_var=env_var)
    ]
    build_command.download_url = mock.MagicMock()
    with pytest.raises(briefcase.exceptions.MissingToolError):
        build_command.verify_tools(first_app_config)

        assert build_command.actions == [("verify",)]
=======
        tmp_path / "project" / "linux" / "First_App-0.0.1-wonky.AppImage", 0o755
    )
>>>>>>> 4bdfdc1a
<|MERGE_RESOLUTION|>--- conflicted
+++ resolved
@@ -190,7 +190,9 @@
     build_command.build_app(first_app_config)
 
     # linuxdeploy was invoked
-    app_dir = tmp_path / "linux" / "appimage" / "First App" / "First App.AppDir"
+    app_dir = (
+        tmp_path / "project" / "linux" / "appimage" / "First App" / "First App.AppDir"
+    )
     build_command._subprocess.Popen.assert_called_with(
         [
             os.fsdecode(build_command.linuxdeploy.file_path),
@@ -216,13 +218,13 @@
             "VERSION": "0.0.1",
             "DEPLOY_GTK_VERSION": "3",
         },
-        cwd=os.fsdecode(tmp_path / "linux"),
+        cwd=os.fsdecode(tmp_path / "project" / "linux"),
         text=True,
         encoding=mock.ANY,
     )
     # Binary is marked executable
     build_command.os.chmod.assert_called_with(
-        tmp_path / "linux" / "First_App-0.0.1-wonky.AppImage", 0o755
+        tmp_path / "project" / "linux" / "First_App-0.0.1-wonky.AppImage", 0o755
     )
 
 
@@ -322,8 +324,7 @@
     )
     # Binary is marked executable
     build_command.os.chmod.assert_called_with(
-<<<<<<< HEAD
-        tmp_path / "linux" / "First_App-0.0.1-wonky.AppImage", 0o755
+        tmp_path / "project" / "linux" / "First_App-0.0.1-wonky.AppImage", 0o755
     )
 
 
@@ -351,8 +352,4 @@
     with pytest.raises(briefcase.exceptions.MissingToolError):
         build_command.verify_tools(first_app_config)
 
-        assert build_command.actions == [("verify",)]
-=======
-        tmp_path / "project" / "linux" / "First_App-0.0.1-wonky.AppImage", 0o755
-    )
->>>>>>> 4bdfdc1a
+        assert build_command.actions == [("verify",)]