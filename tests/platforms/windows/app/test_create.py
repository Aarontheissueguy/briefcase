import sys

import pytest

from briefcase.console import Console, Log
from briefcase.platforms.windows.app import WindowsAppCreateCommand


@pytest.mark.parametrize(
    "version, version_triple",
    [
        ("1", "1.0.0"),
        ("1.2", "1.2.0"),
        ("1.2.3", "1.2.3"),
        ("1.2.3.4", "1.2.3"),
        ("1.2.3a4", "1.2.3"),
        ("1.2.3b5", "1.2.3"),
        ("1.2.3rc6", "1.2.3"),
        ("1.2.3.dev7", "1.2.3"),
        ("1.2.3.post8", "1.2.3"),
    ],
)
def test_version_triple(first_app_config, tmp_path, version, version_triple):
    command = WindowsAppCreateCommand(
        logger=Log(),
        console=Console(),
        base_path=tmp_path / "base_path",
        data_path=tmp_path / "briefcase",
    )

    first_app_config.version = version
    context = command.output_format_template_context(first_app_config)

    assert context["version_triple"] == version_triple


def test_explicit_version_triple(first_app_config, tmp_path):
    command = WindowsAppCreateCommand(
        logger=Log(),
        console=Console(),
        base_path=tmp_path / "base_path",
        data_path=tmp_path / "briefcase",
    )

    first_app_config.version = "1.2.3a1"
    first_app_config.version_triple = "2.3.4"

    context = command.output_format_template_context(first_app_config)

    # Explicit version triple is used.
    assert context["version_triple"] == "2.3.4"


def test_guid(first_app_config, tmp_path):
    """A predictable GUID will be generated from the bundle."""
    command = WindowsAppCreateCommand(
        logger=Log(),
        console=Console(),
        base_path=tmp_path / "base_path",
        data_path=tmp_path / "briefcase",
    )

    context = command.output_format_template_context(first_app_config)

    assert context["guid"] == "d666a4f1-c7b7-52cc-888a-3a35a7cc97e5"


def test_explicit_guid(first_app_config, tmp_path):
    """If a GUID is explicitly provided, it is used."""
    command = WindowsAppCreateCommand(
        logger=Log(),
        console=Console(),
        base_path=tmp_path / "base_path",
        data_path=tmp_path / "briefcase",
    )

    first_app_config.guid = "e822176f-b755-589f-849c-6c6600f7efb1"
    context = command.output_format_template_context(first_app_config)

    # Explicitly provided GUID is used.
    assert context["guid"] == "e822176f-b755-589f-849c-6c6600f7efb1"


def test_support_package_url(first_app_config, tmp_path):
    command = WindowsAppCreateCommand(
        logger=Log(),
        console=Console(),
        base_path=tmp_path / "base_path",
        data_path=tmp_path / "briefcase",
    )

<<<<<<< HEAD
    assert (
        command.support_package_url(4)
        == f"https://www.python.org/ftp/python/{sys.version_info.major}.{sys.version_info.minor}.4/"
        f"python-{sys.version_info.major}.{sys.version_info.minor}.4-embed-amd64.zip"
    )
=======
    # Set some properties of the host system for test purposes.
    command.tools.host_arch = "wonky"
    command.platform = "tester"

    # This test result is dependent on whether we're using a 32-bit (win32)
    # or 64-bit (amd64) machine.
    arch = "amd64" if sys.maxsize.bit_length() == 63 else "win32"
    assert command.support_package_url_query == [
        ("platform", "tester"),
        ("version", f"3.{sys.version_info.minor}"),
        ("arch", arch),
    ]
>>>>>>> f33e6970


def test_default_install_scope(first_app_config, tmp_path):
    """By default, app should be installed per user."""
    command = WindowsAppCreateCommand(
        logger=Log(),
        console=Console(),
        base_path=tmp_path / "base_path",
        data_path=tmp_path / "briefcase",
    )

    context = command.output_format_template_context(first_app_config)

    assert context == {
        "guid": "d666a4f1-c7b7-52cc-888a-3a35a7cc97e5",
        "version_triple": "0.0.1",
        "install_scope": None,
    }


def test_per_machine_install_scope(first_app_config, tmp_path):
    """By default, app should be installed per user."""
    command = WindowsAppCreateCommand(
        logger=Log(),
        console=Console(),
        base_path=tmp_path / "base_path",
        data_path=tmp_path / "briefcase",
    )
    first_app_config.system_installer = True

    context = command.output_format_template_context(first_app_config)

    assert context == {
        "guid": "d666a4f1-c7b7-52cc-888a-3a35a7cc97e5",
        "version_triple": "0.0.1",
        "install_scope": "perMachine",
    }


def test_per_user_install_scope(first_app_config, tmp_path):
    """App can be set to have explicit per-user scope."""
    command = WindowsAppCreateCommand(
        logger=Log(),
        console=Console(),
        base_path=tmp_path / "base_path",
        data_path=tmp_path / "briefcase",
    )
    first_app_config.system_installer = False

    context = command.output_format_template_context(first_app_config)

    assert context == {
        "guid": "d666a4f1-c7b7-52cc-888a-3a35a7cc97e5",
        "version_triple": "0.0.1",
        "install_scope": "perUser",
    }<|MERGE_RESOLUTION|>--- conflicted
+++ resolved
@@ -89,26 +89,11 @@
         data_path=tmp_path / "briefcase",
     )
 
-<<<<<<< HEAD
     assert (
         command.support_package_url(4)
         == f"https://www.python.org/ftp/python/{sys.version_info.major}.{sys.version_info.minor}.4/"
         f"python-{sys.version_info.major}.{sys.version_info.minor}.4-embed-amd64.zip"
     )
-=======
-    # Set some properties of the host system for test purposes.
-    command.tools.host_arch = "wonky"
-    command.platform = "tester"
-
-    # This test result is dependent on whether we're using a 32-bit (win32)
-    # or 64-bit (amd64) machine.
-    arch = "amd64" if sys.maxsize.bit_length() == 63 else "win32"
-    assert command.support_package_url_query == [
-        ("platform", "tester"),
-        ("version", f"3.{sys.version_info.minor}"),
-        ("arch", arch),
-    ]
->>>>>>> f33e6970
 
 
 def test_default_install_scope(first_app_config, tmp_path):
