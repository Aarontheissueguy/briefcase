import os
import subprocess
from unittest import mock

import pytest

from briefcase.console import Console, Log
from briefcase.exceptions import BriefcaseCommandError
from briefcase.integrations.subprocess import Subprocess
from briefcase.platforms.windows.app import WindowsAppRunCommand


@pytest.fixture
def run_command(first_app_config, tmp_path):
    command = WindowsAppRunCommand(
        logger=Log(),
        console=Console(),
        base_path=tmp_path / "base_path",
        data_path=tmp_path / "briefcase",
    )
    command.tools.home_path = tmp_path / "home"
    command.tools.subprocess = mock.MagicMock(spec_set=Subprocess)

<<<<<<< HEAD
    command.run_app(first_app_config, test_mode=False)
=======
    return command


def test_run_app(run_command, first_app_config, tmp_path):
    """A Windows app can be started."""
    # Set up the log streamer to return a known stream with a good returncode
    log_popen = mock.MagicMock()
    log_popen.returncode = 0
    run_command.tools.subprocess.Popen.return_value = log_popen

    # Run the app
    run_command.run_app(first_app_config)
>>>>>>> 9d510544

    # The process was started
    run_command.tools.subprocess.Popen.assert_called_with(
        [
            os.fsdecode(
                tmp_path
                / "base_path"
                / "windows"
                / "app"
                / "First App"
                / "src"
                / "First App.exe"
            ),
        ],
        cwd=tmp_path / "home",
        stdout=subprocess.PIPE,
        stderr=subprocess.STDOUT,
        bufsize=1,
    )

    # The streamer was started
    run_command.tools.subprocess.stream_output.assert_called_once_with(
        "first-app",
        log_popen,
    )


def test_run_app_failed(run_command, first_app_config, tmp_path):
    """If there's a problem started the app, an exception is raised."""

    run_command.tools.subprocess.Popen.side_effect = OSError

    with pytest.raises(BriefcaseCommandError, match=r"Unable to start app first-app."):
<<<<<<< HEAD
        command.run_app(first_app_config, test_mode=False)
=======
        run_command.run_app(first_app_config)

    # Popen was still invoked, though
    run_command.tools.subprocess.Popen.assert_called_with(
        [
            os.fsdecode(
                tmp_path
                / "base_path"
                / "windows"
                / "app"
                / "First App"
                / "src"
                / "First App.exe"
            ),
        ],
        cwd=tmp_path / "home",
        stdout=subprocess.PIPE,
        stderr=subprocess.STDOUT,
        bufsize=1,
    )

    # No attempt to stream was made
    run_command.tools.subprocess.stream_output.assert_not_called()

>>>>>>> 9d510544

def test_run_app_error(run_command, first_app_config, tmp_path):
    """If a Windows app raises an error, the error is caught."""
    # Set up the log streamer to return a known stream with a bad returncode
    log_popen = mock.MagicMock()
    log_popen.returncode = 42
    run_command.tools.subprocess.Popen.return_value = log_popen

    # Run the app
    with pytest.raises(
        BriefcaseCommandError,
        match=r"Problem running app first-app",
    ):
        run_command.run_app(first_app_config)

    # The process was started
    run_command.tools.subprocess.Popen.assert_called_with(
        [
            os.fsdecode(
                tmp_path
                / "base_path"
                / "windows"
                / "app"
                / "First App"
                / "src"
                / "First App.exe"
            ),
        ],
        cwd=tmp_path / "home",
        stdout=subprocess.PIPE,
        stderr=subprocess.STDOUT,
        bufsize=1,
    )

    # The streamer was started
    run_command.tools.subprocess.stream_output.assert_called_once_with(
        "first-app",
        log_popen,
    )


def test_run_app_ctrl_c(run_command, first_app_config, tmp_path, capsys):
    """When CTRL-C is sent while the App is running, Briefcase exits
    normally."""
    # Set up the log streamer to return a known stream
    log_popen = mock.MagicMock()
    run_command.tools.subprocess.Popen.return_value = log_popen

    # Mock the effect of CTRL-C being hit while streaming
    run_command.tools.subprocess.stream_output.side_effect = KeyboardInterrupt

    # Invoke run_app (and KeyboardInterrupt does not surface)
<<<<<<< HEAD
    command.run_app(first_app_config, test_mode=False)
=======
    run_command.run_app(first_app_config)
>>>>>>> 9d510544

    # App is started
    run_command.tools.subprocess.Popen.assert_called_with(
        [
            os.fsdecode(
                tmp_path
                / "base_path"
                / "windows"
                / "app"
                / "First App"
                / "src"
                / "First App.exe"
            ),
        ],
        cwd=tmp_path / "home",
        stdout=subprocess.PIPE,
        stderr=subprocess.STDOUT,
        bufsize=1,
    )

    # An attempt was made to stream
    run_command.tools.subprocess.stream_output.assert_called_once_with(
        "first-app",
        log_popen,
    )

    # Shows the try block for KeyboardInterrupt was entered
    assert capsys.readouterr().out.endswith(
        "[first-app] Starting app...\n"
        "===========================================================================\n"
    )<|MERGE_RESOLUTION|>--- conflicted
+++ resolved
@@ -21,9 +21,6 @@
     command.tools.home_path = tmp_path / "home"
     command.tools.subprocess = mock.MagicMock(spec_set=Subprocess)
 
-<<<<<<< HEAD
-    command.run_app(first_app_config, test_mode=False)
-=======
     return command
 
 
@@ -35,8 +32,7 @@
     run_command.tools.subprocess.Popen.return_value = log_popen
 
     # Run the app
-    run_command.run_app(first_app_config)
->>>>>>> 9d510544
+    run_command.run_app(first_app_config, test_mode=False)
 
     # The process was started
     run_command.tools.subprocess.Popen.assert_called_with(
@@ -70,10 +66,7 @@
     run_command.tools.subprocess.Popen.side_effect = OSError
 
     with pytest.raises(BriefcaseCommandError, match=r"Unable to start app first-app."):
-<<<<<<< HEAD
-        command.run_app(first_app_config, test_mode=False)
-=======
-        run_command.run_app(first_app_config)
+        run_command.run_app(first_app_config, test_mode=False)
 
     # Popen was still invoked, though
     run_command.tools.subprocess.Popen.assert_called_with(
@@ -97,7 +90,6 @@
     # No attempt to stream was made
     run_command.tools.subprocess.stream_output.assert_not_called()
 
->>>>>>> 9d510544
 
 def test_run_app_error(run_command, first_app_config, tmp_path):
     """If a Windows app raises an error, the error is caught."""
@@ -111,7 +103,7 @@
         BriefcaseCommandError,
         match=r"Problem running app first-app",
     ):
-        run_command.run_app(first_app_config)
+        run_command.run_app(first_app_config, test_mode=False)
 
     # The process was started
     run_command.tools.subprocess.Popen.assert_called_with(
@@ -150,11 +142,7 @@
     run_command.tools.subprocess.stream_output.side_effect = KeyboardInterrupt
 
     # Invoke run_app (and KeyboardInterrupt does not surface)
-<<<<<<< HEAD
-    command.run_app(first_app_config, test_mode=False)
-=======
-    run_command.run_app(first_app_config)
->>>>>>> 9d510544
+    run_command.run_app(first_app_config, test_mode=False)
 
     # App is started
     run_command.tools.subprocess.Popen.assert_called_with(
