--- conflicted
+++ resolved
@@ -21,17 +21,13 @@
     command.tools.home_path = tmp_path / "home"
     command.tools.subprocess = mock.MagicMock(spec_set=Subprocess)
 
-<<<<<<< HEAD
-    command.run_app(first_app_config, test_mode=False)
-=======
     # Set up the log streamer to return a known stream with a good returncode
     log_popen = mock.MagicMock()
     log_popen.returncode = 0
     command.tools.subprocess.Popen.return_value = log_popen
 
     # Run the app
-    command.run_app(first_app_config)
->>>>>>> 9d510544
+    command.run_app(first_app_config, test_mode=False)
 
     # Popen was called
     command.tools.subprocess.Popen.assert_called_with(
