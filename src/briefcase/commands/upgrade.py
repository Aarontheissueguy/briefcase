import sys
from typing import List

from briefcase.config import LinuxDeployPluginType
from briefcase.exceptions import BriefcaseCommandError
from briefcase.integrations.android_sdk import AndroidSDK
from briefcase.integrations.java import JDK
<<<<<<< HEAD
from briefcase.integrations.linuxdeploy import (
    LinuxDeploy,
    LinuxDeployGtkPlugin,
    LinuxDeployPluginFromFile,
    LinuxDeployPluginFromUrl,
)
=======
from briefcase.integrations.linuxdeploy import LinuxDeploy
from briefcase.integrations.rcedit import RCEdit
>>>>>>> 4bdfdc1a
from briefcase.integrations.wix import WiX

from .base import BaseCommand


class UpgradeCommand(BaseCommand):
    cmd_line = "briefcase upgrade"
    command = "upgrade"
    output_format = None
    description = "Upgrade briefcase-managed tools"

    def __init__(self, *args, **options):
        super().__init__(*args, **options)
        self.sdks = [AndroidSDK, LinuxDeploy, JDK, WiX, RCEdit]

    @property
    def platform(self):
        """The upgrade command always reports as the local platform."""
        return {
            "darwin": "macOS",
            "linux": "linux",
            "win32": "windows",
        }[sys.platform]

    def bundle_path(self, app):
        """A placeholder; Upgrade command doesn't have a bundle path."""
        raise NotImplementedError()

    def binary_path(self, app):
        """A placeholder; Upgrade command doesn't have a binary path."""
        raise NotImplementedError()

    def distribution_path(self, app, packaging_format):
        """A placeholder; Upgrade command doesn't have a distribution path."""
        raise NotImplementedError()

    def add_options(self, parser):
        parser.add_argument(
            "-l",
            "--list",
            dest="list_tools",
            action="store_true",
            help="List the Briefcase-managed tools that are currently installed.",
        )
        parser.add_argument(
            "tool_list",
            metavar="tool",
            nargs="*",
            help="The Briefcase-managed tool to upgrade. If no tool is named, all tools will be upgraded.",
        )

    def __call__(self, tool_list: List[str], list_tools=False, **options):
        # Verify all the managed SDKs and plugins to see which are present.
        managed_tools = {}
        non_managed_tools = set()

        # Add linuxdeploy plugins to tools based on app config
        for app_name, app in sorted(self.apps.items()):
            if app.linuxdeploy_plugins_info:
                for plugin in app.linuxdeploy_plugins_info:
                    if plugin.type == LinuxDeployPluginType.GTK:
                        klass = LinuxDeployGtkPlugin
                    elif plugin.type == LinuxDeployPluginType.FILE:
                        klass = LinuxDeployPluginFromFile
                    elif plugin.type == LinuxDeployPluginType.URL:
                        klass = LinuxDeployPluginFromUrl
                    try:
                        tool = klass.verify(self, plugin_path=plugin.path)
                        managed_tools[klass.name] = tool
                    except BriefcaseCommandError:
                        # Plugin doesn't exist, or can't be managed
                        non_managed_tools.add(klass.name)

        for klass in self.sdks:
            try:
                tool = klass.verify(self, install=False)
                if tool.managed_install:
                    managed_tools[klass.name] = tool
                else:
                    non_managed_tools.add(klass.name)
            except BriefcaseCommandError:
                # Tool doesn't exist, or can't be managed
                non_managed_tools.add(klass.name)

        # If a tool list wasn't provided, use the list of installed tools
        if not tool_list:
            tool_list = sorted(managed_tools.keys())

        # Build a list of requested tools that are managed.
        found_tools = []
        for name in tool_list:
            if name in managed_tools:
                found_tools.append(name)
            elif name not in non_managed_tools:
                raise BriefcaseCommandError(
                    f"Briefcase doesn't know how to manage the tool '{name}'"
                )

        if found_tools:
            if list_tools:
                self.logger.info("Briefcase is managing the following tools:")
                for name in found_tools:
                    self.logger.info(f" - {name}")
            else:
                self.logger.info("Briefcase will upgrade the following tools:")
                for name in found_tools:
                    self.logger.info(f" - {name}")

                for name in found_tools:
                    tool = managed_tools[name]
                    self.logger.info(f"Upgrading {tool.full_name}...", prefix=tool.name)
                    tool.upgrade()

        else:
            self.logger.info("Briefcase is not managing any tools.")<|MERGE_RESOLUTION|>--- conflicted
+++ resolved
@@ -5,17 +5,13 @@
 from briefcase.exceptions import BriefcaseCommandError
 from briefcase.integrations.android_sdk import AndroidSDK
 from briefcase.integrations.java import JDK
-<<<<<<< HEAD
 from briefcase.integrations.linuxdeploy import (
     LinuxDeploy,
     LinuxDeployGtkPlugin,
     LinuxDeployPluginFromFile,
     LinuxDeployPluginFromUrl,
 )
-=======
-from briefcase.integrations.linuxdeploy import LinuxDeploy
 from briefcase.integrations.rcedit import RCEdit
->>>>>>> 4bdfdc1a
 from briefcase.integrations.wix import WiX
 
 from .base import BaseCommand
