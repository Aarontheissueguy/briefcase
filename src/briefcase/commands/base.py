--- conflicted
+++ resolved
@@ -3,21 +3,11 @@
 import inspect
 import os
 import platform
-<<<<<<< HEAD
-import shutil
 import subprocess
-import sys
-=======
->>>>>>> f33e6970
 from abc import ABC, abstractmethod
 from pathlib import Path
 
-<<<<<<< HEAD
-import requests
 from cookiecutter import exceptions as cookiecutter_exceptions
-from cookiecutter.main import cookiecutter
-=======
->>>>>>> f33e6970
 from cookiecutter.repository import is_repo_url
 from platformdirs import PlatformDirs
 
@@ -33,6 +23,7 @@
     BriefcaseCommandError,
     BriefcaseConfigError,
     InfoHelpText,
+    NetworkFailure,
 )
 from briefcase.integrations.base import ToolCache
 
@@ -718,7 +709,7 @@
 
         try:
             # Unroll the template
-            self.cookiecutter(
+            self.tools.cookiecutter(
                 str(cached_template),
                 no_input=True,
                 output_dir=str(output_path),
