import os
import subprocess
import uuid

from briefcase.commands import CreateCommand, PackageCommand, RunCommand
from briefcase.config import BaseConfig, parsed_version
from briefcase.exceptions import BriefcaseCommandError
from briefcase.integrations.wix import WiX

DEFAULT_OUTPUT_FORMAT = "app"


class WindowsMixin:
    platform = "windows"

    def binary_path(self, app):
        return self.bundle_path(app) / self.packaging_root / f"{app.formal_name}.exe"

    def distribution_path(self, app, packaging_format):
        return self.platform_path / f"{app.formal_name}-{app.version}.msi"


class WindowsCreateCommand(CreateCommand):
    def support_package_filename(self, support_revision):
        return f"python-{self.python_version_tag}.{support_revision}-embed-amd64.zip"

    def support_package_url(self, support_revision):
        return (
            f"https://www.python.org/ftp/python/{self.python_version_tag}.{support_revision}/"
            + self.support_package_filename(support_revision)
        )

    def output_format_template_context(self, app: BaseConfig):
        """Additional template context required by the output format.

        :param app: The config object for the app
        """
        # WiX requires a 3-element, integer-only version number. If a version
        # triple isn't explicitly provided, generate one by stripping any
        # non-numeric portions from the version number.
        # If there are less than 3 numeric parts, 0s will be appended.
        try:
            version_triple = app.version_triple
        except AttributeError:
            parsed = parsed_version(app.version)
            version_triple = ".".join(
                ([str(v) for v in parsed.release] + ["0", "0"])[:3]
            )

        # The application needs a unique GUID.
        # This is used to track the application, even if the application
        # name changes. We can generate a default GUID using the bundle
        # and the formal name; but you'll need to manually set this value
        # if you ever change those two keys.
        try:
            guid = app.guid
        except AttributeError:
            # Create a DNS domain by reversing the bundle identifier
            domain = ".".join([app.app_name] + app.bundle.split(".")[::-1])
            guid = uuid.uuid5(uuid.NAMESPACE_DNS, domain)
            self.logger.info(f"Assigning {app.app_name} an application GUID of {guid}")

        try:
            install_scope = "perMachine" if app.system_installer else "perUser"
        except AttributeError:
            # system_installer not defined in config; default to asking the user
            install_scope = None

        return {
            "version_triple": version_triple,
            "guid": str(guid),
            "install_scope": install_scope,
        }


class WindowsRunCommand(RunCommand):
    def run_app(self, app: BaseConfig, test_mode: bool, **kwargs):
        """Start the application.

        :param app: The config object for the app
        :param test_mode: Boolean; Is the app running in test mode?
        """
        try:
            if test_mode:
                # In test mode, set a BRIEFCASE_MAIN_MODULE environment variable
                # to override the module at startup
                self.logger.info("Starting test_suite...", prefix=app.app_name)
                kwargs = {
                    "env": {
                        "BRIEFCASE_MAIN_MODULE": f"tests.{app.module_name}",
                    }
                }
            else:
                self.logger.info("Starting app...", prefix=app.app_name)
                kwargs = {}

            # Start streaming logs for the app.
            log_popen = self.tools.subprocess.Popen(
                [os.fsdecode(self.binary_path(app))],
                cwd=self.tools.home_path,
<<<<<<< HEAD
                check=True,
                **kwargs,
=======
                stdout=subprocess.PIPE,
                stderr=subprocess.STDOUT,
                bufsize=1,
>>>>>>> 9d510544
            )

            # Start streaming logs for the app.
            self.logger.info("=" * 75)
            self.tools.subprocess.stream_output(
                app.app_name,
                log_popen,
            )

            # If the process didn't exit cleanly, raise an error.
            if log_popen.returncode != 0:
                raise BriefcaseCommandError(f"Problem running app {app.app_name}.")
        except KeyboardInterrupt:
            pass  # Catch CTRL-C to exit normally
        except OSError as e:
            raise BriefcaseCommandError(f"Unable to start app {app.app_name}.") from e


class WindowsPackageCommand(PackageCommand):
    @property
    def packaging_formats(self):
        return ["msi"]

    @property
    def default_packaging_format(self):
        return "msi"

    def verify_tools(self):
        super().verify_tools()
        WiX.verify(self.tools)

    def package_app(self, app: BaseConfig, **kwargs):
        """Package an application.

        :param app: The application to package
        """
        self.logger.info("Building MSI...", prefix=app.app_name)

        try:
            self.logger.info("Compiling application manifest...")
            with self.input.wait_bar("Compiling..."):
                self.tools.subprocess.run(
                    [
                        self.tools.wix.heat_exe,
                        "dir",
                        os.fsdecode(self.packaging_root),
                        "-nologo",  # Don't display startup text
                        "-gg",  # Generate GUIDs
                        "-sfrag",  # Suppress fragment generation for directories
                        "-sreg",  # Suppress registry harvesting
                        "-srd",  # Suppress harvesting the root directory
                        "-scom",  # Suppress harvesting COM components
                        "-dr",
                        f"{app.module_name}_ROOTDIR",  # Root directory reference name
                        "-cg",
                        f"{app.module_name}_COMPONENTS",  # Root component group name
                        "-var",
                        "var.SourceDir",  # variable to use as the source dir
                        "-out",
                        f"{app.app_name}-manifest.wxs",
                    ],
                    check=True,
                    cwd=self.bundle_path(app),
                )
        except subprocess.CalledProcessError as e:
            raise BriefcaseCommandError(
                f"Unable to generate manifest for app {app.app_name}."
            ) from e

        try:
            self.logger.info("Compiling application installer...")
            with self.input.wait_bar("Compiling..."):
                self.tools.subprocess.run(
                    [
                        self.tools.wix.candle_exe,
                        "-nologo",  # Don't display startup text
                        "-ext",
                        "WixUtilExtension",
                        "-ext",
                        "WixUIExtension",
                        "-arch",
                        "x64",
                        f"-dSourceDir={self.packaging_root}",
                        f"{app.app_name}.wxs",
                        f"{app.app_name}-manifest.wxs",
                    ],
                    check=True,
                    cwd=self.bundle_path(app),
                )
        except subprocess.CalledProcessError as e:
            raise BriefcaseCommandError(f"Unable to compile app {app.app_name}.") from e

        try:
            self.logger.info("Linking application installer...")
            with self.input.wait_bar("Linking..."):
                self.tools.subprocess.run(
                    [
                        self.tools.wix.light_exe,
                        "-nologo",  # Don't display startup text
                        "-ext",
                        "WixUtilExtension",
                        "-ext",
                        "WixUIExtension",
                        "-loc",
                        "unicode.wxl",
                        "-o",
                        self.distribution_path(app, packaging_format="msi"),
                        f"{app.app_name}.wixobj",
                        f"{app.app_name}-manifest.wixobj",
                    ],
                    check=True,
                    cwd=self.bundle_path(app),
                )
        except subprocess.CalledProcessError as e:
            raise BriefcaseCommandError(f"Unable to link app {app.app_name}.") from e<|MERGE_RESOLUTION|>--- conflicted
+++ resolved
@@ -98,14 +98,10 @@
             log_popen = self.tools.subprocess.Popen(
                 [os.fsdecode(self.binary_path(app))],
                 cwd=self.tools.home_path,
-<<<<<<< HEAD
-                check=True,
-                **kwargs,
-=======
                 stdout=subprocess.PIPE,
                 stderr=subprocess.STDOUT,
                 bufsize=1,
->>>>>>> 9d510544
+                **kwargs,
             )
 
             # Start streaming logs for the app.
