--- conflicted
+++ resolved
@@ -36,24 +36,7 @@
         return self.bundle_path(app) / f"{app.formal_name}.xcodeproj"
 
     def binary_path(self, app):
-<<<<<<< HEAD
-        return (
-            self.platform_path
-            / self.output_format
-            / f"{app.formal_name}"
-            / "build"
-            / "Release"
-            / f"{app.formal_name}.app"
-        )
-
-    def distribution_path(self, app):
-        if app.packaging_format == "dmg":
-            return self.platform_path / f"{app.formal_name}-{app.version}.dmg"
-        else:
-            return self.binary_path(app)
-=======
         return self.bundle_path(app) / "build" / "Release" / f"{app.formal_name}.app"
->>>>>>> 49399931
 
 
 class macOSXcodeCreateCommand(macOSXcodeMixin, CreateCommand):
