import subprocess
import time
from uuid import UUID

from briefcase.commands import (
    BuildCommand,
    CreateCommand,
    OpenCommand,
    PackageCommand,
    PublishCommand,
    RunCommand,
    UpdateCommand,
)
from briefcase.config import BaseConfig
from briefcase.console import InputDisabled, select_option
from briefcase.exceptions import BriefcaseCommandError, InvalidDeviceError
from briefcase.integrations.xcode import DeviceState, get_device_state, get_simulators
from briefcase.platforms.iOS import iOSMixin


class iOSXcodePassiveMixin(iOSMixin):
    output_format = "Xcode"

    @property
    def packaging_formats(self):
        return ["ipa"]

    @property
    def default_packaging_format(self):
        return "ipa"

    def project_path(self, app):
        return self.bundle_path(app) / f"{app.formal_name}.xcodeproj"

    def binary_path(self, app):
        return (
            self.bundle_path(app)
            / "build"
            / "Debug-iphonesimulator"
            / f"{app.formal_name}.app"
        )

    def distribution_path(self, app, packaging_format):
        return self.binary_path(app)


class iOSXcodeMixin(iOSXcodePassiveMixin):
    def __init__(self, *args, **kwargs):
        super().__init__(*args, **kwargs)

        # External service APIs.
        # These are abstracted to enable testing without patching.
        self.get_simulators = get_simulators

    def add_options(self, parser):
        super().add_options(parser)
        parser.add_argument(
            "-d",
            "--device",
            dest="udid",
            help="The device to target; either a UDID, "
            'a device name ("iPhone 11"), '
            'or a device name and OS version ("iPhone 11::iOS 13.3")',
            required=False,
        )

    def select_target_device(self, udid_or_device=None):
        """Select the target device to use for iOS builds.

        Interrogates the system to get the list of available simulators

        If there is only a single iOS version available, that version
        will be selected automatically.

        If there is only one simulator available, that version will be selected
        automatically.

        If the user has specified a device at the command line, it will be
        used in preference to any

        :param udid_or_device: The device to target. Can be a device UUID, a
            device name ("iPhone 11"), or a device name and OS version
            ("iPhone 11::13.3"). If ``None``, the user will be asked to select
            a device at runtime.
        :returns: A tuple containing the udid, iOS version, and device name
            for the selected device.
        """
        simulators = self.get_simulators(self.tools, "iOS")

        try:
            # Try to convert to a UDID. If this succeeds, then the argument
            # is a UDID.
            udid = str(UUID(udid_or_device)).upper()
            # User has provided a UDID at the command line; look for it.
            for iOS_version, devices in simulators.items():
                try:
                    device = devices[udid]
                    return udid, iOS_version, device
                except KeyError:
                    # UDID doesn't exist in this iOS version; try another.
                    pass

            # We've iterated through all available iOS versions and
            # found no match; return an error.
            raise InvalidDeviceError("device UDID", udid)

        except (ValueError, TypeError) as e:
            # Provided value wasn't a UDID.
            # It must be a device or device+version
            if udid_or_device and "::" in udid_or_device:
                # A device name::version.
                device, iOS_version = udid_or_device.split("::")
                try:
                    # Convert the simulator dict into a dict where
                    # the iOS versions are lower cased, then do a lookup
                    # on the lower case name provided by the user.
                    # However, also return the *unmodified* iOS version string
                    # so we can convert the user-provided iOS version into the
                    # "clean", official capitalization.
                    iOS_version, devices = {
                        clean_iOS_version.lower(): (clean_iOS_version, details)
                        for clean_iOS_version, details in simulators.items()
                    }[iOS_version.lower()]
                    try:
                        # Do a reverse lookup for UDID, based on a
                        # case-insensitive name lookup.
                        udid = {name.lower(): udid for udid, name in devices.items()}[
                            device.lower()
                        ]

                        # Found a match;
                        # normalize back to the official name and return.
                        device = devices[udid]
                        return udid, iOS_version, device
                    except KeyError as e:
                        raise InvalidDeviceError("device name", device) from e
                except KeyError as e:
                    raise InvalidDeviceError("iOS Version", iOS_version) from e
            elif udid_or_device:
                # Just a device name
                device = udid_or_device

                # Search iOS versions, looking for most recent version first.
                # The iOS version string will be something like "iOS 15.4";
                # Drop the prefix (if it exists), convert into the tuple (15, 4),
                # and sort numerically.
                for iOS_version, devices in sorted(
                    simulators.items(),
                    key=lambda item: tuple(
                        int(v) for v in item[0].split()[-1].split(".")
                    ),
                    reverse=True,
                ):
                    try:
                        udid = {name.lower(): udid for udid, name in devices.items()}[
                            device.lower()
                        ]

                        # Found a match;
                        # normalize back to the official name and return.
                        device = devices[udid]
                        return udid, iOS_version, device
                    except KeyError:
                        # UDID doesn't exist in this iOS version; try another.
                        pass
                raise InvalidDeviceError("device name", device) from e

        if len(simulators) == 0:
            raise BriefcaseCommandError("No iOS simulators available.")
        elif len(simulators) == 1:
            iOS_version = list(simulators.keys())[0]
        else:
            self.input.prompt()
            self.input.prompt("Select iOS version:")
            self.input.prompt()
            iOS_version = select_option(
                {version: version for version in simulators.keys()}, input=self.input
            )

        devices = simulators[iOS_version]

        if len(devices) == 0:
            raise BriefcaseCommandError(f"No simulators available for {iOS_version}.")
        elif len(devices) == 1:
            udid = list(devices.keys())[0]
        else:
            self.input.prompt()
            self.input.prompt("Select simulator device:")
            self.input.prompt()
            udid = select_option(devices, input=self.input)

        device = devices[udid]

        self.logger.info(
            f"""
In the future, you could specify this device by running:

    $ briefcase {self.command} iOS -d "{device}::{iOS_version}"

or:

    $ briefcase {self.command} iOS -d {udid}
"""
        )
        return udid, iOS_version, device


class iOSXcodeCreateCommand(iOSXcodePassiveMixin, CreateCommand):
    description = "Create and populate a iOS Xcode project."

    def _extra_pip_args(self, app: BaseConfig):
        """Any additional arguments that must be passed to pip when installing
        packages.

        :param app: The app configuration
        :returns: A list of additional arguments
        """
        return [
            "--prefer-binary",
            "--extra-index-url",
            "https://pypi.anaconda.org/beeware/simple",
        ]


class iOSXcodeUpdateCommand(iOSXcodeCreateCommand, UpdateCommand):
    description = "Update an existing iOS Xcode project."


class iOSXcodeOpenCommand(iOSXcodePassiveMixin, OpenCommand):
    description = "Open an existing iOS Xcode project."


class iOSXcodeBuildCommand(iOSXcodeMixin, BuildCommand):
    description = "Build an iOS Xcode project."

    def build_app(self, app: BaseConfig, udid=None, **kwargs):
        """Build the Xcode project for the application.

        :param app: The application to build
        :param udid: The device UDID to target. If ``None``, the user will
            be asked to select a device at runtime.
        """
        try:
            udid, iOS_version, device = self.select_target_device(udid)
        except InputDisabled as e:
            raise BriefcaseCommandError(
                "Input has been disabled; can't select a device to target."
            ) from e

        self.logger.info(
            f"Targeting an {device} running {iOS_version} (device UDID {udid})",
            prefix=app.app_name,
        )

        self.logger.info("Building XCode project...", prefix=app.app_name)
        with self.input.wait_bar("Building..."):
            try:
                self.tools.subprocess.run(
                    [
                        "xcodebuild",
                        "-project",
                        self.project_path(app),
                        "-destination",
                        f'platform="iOS Simulator,name={device},OS={iOS_version}"',
                        "-quiet",
                        "-configuration",
                        "Debug",
                        "-arch",
                        self.tools.host_arch,
                        "-sdk",
                        "iphonesimulator",
                        "build",
                    ],
                    check=True,
                )
            except subprocess.CalledProcessError as e:
                raise BriefcaseCommandError(
                    f"Unable to build app {app.app_name}."
                ) from e

        # Preserve the device selection as state.
        return {"udid": udid}


class iOSXcodeRunCommand(iOSXcodeMixin, RunCommand):
    description = "Run an iOS Xcode project."

    def __init__(self, *args, **kwargs):
        super().__init__(*args, **kwargs)

        # External service APIs.
        # These are abstracted to enable testing without patching.
        self.get_device_state = get_device_state
        self.sleep = time.sleep

    def run_app(self, app: BaseConfig, udid=None, **kwargs):
        """Start the application.

        :param app: The config object for the app
        :param udid: The device UDID to target. If ``None``, the user will
            be asked to select a device at runtime.
        """
        try:
            udid, iOS_version, device = self.select_target_device(udid)
        except InputDisabled as e:
            raise BriefcaseCommandError(
                "Input has been disabled; can't select a device to target."
            ) from e

        self.logger.info(
            f"Starting app on an {device} running {iOS_version} (device UDID {udid})",
            prefix=app.app_name,
        )

        # The simulator needs to be booted before being started.
        # If it's shut down, we can boot it again; but if it's currently
        # shutting down, we need to wait for it to shut down before restarting.
        device_state = self.get_device_state(self.tools, udid)
        if device_state not in {DeviceState.SHUTDOWN, DeviceState.BOOTED}:
            with self.input.wait_bar("Waiting for simulator shutdown..."):
                while device_state not in {DeviceState.SHUTDOWN, DeviceState.BOOTED}:
                    self.sleep(2)
                    device_state = self.get_device_state(self.tools, udid)

        # We now know the simulator is either shut down or booted;
        # if it's shut down, start it again.
        if device_state == DeviceState.SHUTDOWN:
            try:
                with self.input.wait_bar("Booting simulator..."):
                    self.tools.subprocess.run(
                        ["xcrun", "simctl", "boot", udid],
                        check=True,
                    )
            except subprocess.CalledProcessError as e:
                raise BriefcaseCommandError(
                    f"Unable to boot {device} simulator running {iOS_version}"
                ) from e

        # We now know the simulator is *running*, so we can open it.
        try:
            with self.input.wait_bar("Opening simulator..."):
                self.tools.subprocess.run(
                    ["open", "-a", "Simulator", "--args", "-CurrentDeviceUDID", udid],
                    check=True,
                )
        except subprocess.CalledProcessError as e:
            raise BriefcaseCommandError(
                f"Unable to open {device} simulator running {iOS_version}"
            ) from e

        # Try to uninstall the app first. If the app hasn't been installed
        # before, this will still succeed.
        app_identifier = ".".join([app.bundle, app.app_name])
        try:
            self.logger.info("Installing app...", prefix=app.app_name)
            with self.input.wait_bar("Uninstalling any existing app version..."):
                self.tools.subprocess.run(
                    ["xcrun", "simctl", "uninstall", udid, app_identifier],
                    check=True,
                )
        except subprocess.CalledProcessError as e:
            raise BriefcaseCommandError(
                f"Unable to uninstall old version of app {app.app_name}."
            ) from e

        # Install the app.
        try:
            with self.input.wait_bar("Installing new app version..."):
                self.tools.subprocess.run(
                    ["xcrun", "simctl", "install", udid, self.binary_path(app)],
                    check=True,
                )
        except subprocess.CalledProcessError as e:
            raise BriefcaseCommandError(
                f"Unable to install new version of app {app.app_name}."
            ) from e

        # Start log stream for the app.
        # The following sets up a log stream filter that looks for:
        #  1. a log sender that matches that app binary; or,
        #  2. a log sender of that is a Python extension module,
        #     and a process that matches the app binary.
        # Case (1) works when the standard library is statically linked,
        #   and for native NSLog() calls in the bootstrap binary
        # Case (2) works when the standard library is dynamically linked,
        #   and ctypes (which handles the NSLog integration) is an
        #   extension module.
        # It's not enough to filter on *just* the processImagePath,
        # as the process will generate lots of system-level messages.
        # We can't filter on *just* the senderImagePath, because other
        # apps will generate log messages that would be caught by the filter.
        simulator_log_popen = self.tools.subprocess.Popen(
            [
                "xcrun",
                "simctl",
                "spawn",
                udid,
                "log",
                "stream",
                "--style",
                "compact",
                "--predicate",
                f'senderImagePath ENDSWITH "/{app.formal_name}"'
                f' OR (processImagePath ENDSWITH "/{app.formal_name}"'
                ' AND senderImagePath ENDSWITH "-iphonesimulator.so")',
            ],
            stdout=subprocess.PIPE,
            stderr=subprocess.STDOUT,
            bufsize=1,
        )

        # Wait for the log stream start up
        self.sleep(0.25)

        try:
            self.logger.info("Starting app...", prefix=app.app_name)
<<<<<<< HEAD
            with self.input.wait_bar("Launching app..."):
                self.tools.subprocess.run(
                    ["xcrun", "simctl", "launch", udid, app_identifier],
                    check=True,
                )
        except subprocess.CalledProcessError as e:
            self.tools.subprocess.cleanup("log stream", simulator_log_popen)
            raise BriefcaseCommandError(f"Unable to launch app {app.app_name}.") from e

        # Start streaming logs for the app.
        self.logger.info(
            "Following simulator log output (type CTRL-C to stop log)...",
            prefix=app.app_name,
        )
        self.logger.info("=" * 75)
        self.tools.subprocess.stream_output("log stream", simulator_log_popen)
=======
            try:
                with self.input.wait_bar("Launching app..."):
                    self.subprocess.run(
                        ["xcrun", "simctl", "launch", udid, app_identifier], check=True
                    )
            except subprocess.CalledProcessError as e:
                raise BriefcaseCommandError(
                    f"Unable to launch app {app.app_name}."
                ) from e

            # Start streaming logs for the app.
            self.logger.info(
                "Following simulator log output (type CTRL-C to stop log)...",
                prefix=app.app_name,
            )
            self.logger.info("=" * 75)
            self.subprocess.stream_output("log stream", simulator_log_popen)
        finally:
            self.subprocess.cleanup("log stream", simulator_log_popen)
>>>>>>> 6d8b6e86

        # Preserve the device selection as state.
        return {"udid": udid}


class iOSXcodePackageCommand(iOSXcodeMixin, PackageCommand):
    description = "Package an iOS app."


class iOSXcodePublishCommand(iOSXcodeMixin, PublishCommand):
    description = "Publish an iOS app."
    publication_channels = ["ios_appstore"]
    default_publication_channel = "ios_appstore"


# Declare the briefcase command bindings
create = iOSXcodeCreateCommand  # noqa
update = iOSXcodeUpdateCommand  # noqa
open = iOSXcodeOpenCommand  # noqa
build = iOSXcodeBuildCommand  # noqa
run = iOSXcodeRunCommand  # noqa
package = iOSXcodePackageCommand  # noqa
publish = iOSXcodePublishCommand  # noqa<|MERGE_RESOLUTION|>--- conflicted
+++ resolved
@@ -414,28 +414,11 @@
 
         try:
             self.logger.info("Starting app...", prefix=app.app_name)
-<<<<<<< HEAD
-            with self.input.wait_bar("Launching app..."):
-                self.tools.subprocess.run(
-                    ["xcrun", "simctl", "launch", udid, app_identifier],
-                    check=True,
-                )
-        except subprocess.CalledProcessError as e:
-            self.tools.subprocess.cleanup("log stream", simulator_log_popen)
-            raise BriefcaseCommandError(f"Unable to launch app {app.app_name}.") from e
-
-        # Start streaming logs for the app.
-        self.logger.info(
-            "Following simulator log output (type CTRL-C to stop log)...",
-            prefix=app.app_name,
-        )
-        self.logger.info("=" * 75)
-        self.tools.subprocess.stream_output("log stream", simulator_log_popen)
-=======
             try:
                 with self.input.wait_bar("Launching app..."):
-                    self.subprocess.run(
-                        ["xcrun", "simctl", "launch", udid, app_identifier], check=True
+                    self.tools.subprocess.run(
+                        ["xcrun", "simctl", "launch", udid, app_identifier],
+                        check=True,
                     )
             except subprocess.CalledProcessError as e:
                 raise BriefcaseCommandError(
@@ -448,10 +431,9 @@
                 prefix=app.app_name,
             )
             self.logger.info("=" * 75)
-            self.subprocess.stream_output("log stream", simulator_log_popen)
+            self.tools.subprocess.stream_output("log stream", simulator_log_popen)
         finally:
-            self.subprocess.cleanup("log stream", simulator_log_popen)
->>>>>>> 6d8b6e86
+            self.tools.subprocess.cleanup("log stream", simulator_log_popen)
 
         # Preserve the device selection as state.
         return {"udid": udid}
