
class BriefcaseError(Exception):
    def __init__(self, error_code):
        self.error_code = error_code


class NoCommandError(BriefcaseError):
    def __init__(self, msg):
        super().__init__(-10)
        self.msg = msg

    def __str__(self):
        return self.msg


class ShowOutputFormats(BriefcaseError):
    def __init__(self, platform, default, choices):
        super().__init__(0)
        self.platform = platform
        self.default = default
        self.choices = choices

    def __str__(self):
        choices = ', '.join(sorted(self.choices))
        return (
            f"Available formats for {self.platform}: {choices}\n"
            f"Default format: {self.default}"
        )


class InvalidFormatError(BriefcaseError):
    def __init__(self, requested, choices):
        super().__init__(-21)
        self.requested = requested
        self.choices = choices

    def __str__(self):
        choices = ', '.join(sorted(self.choices))
        return f"Invalid format '{self.requested}'; (choose from: {choices})"


class UnsupportedCommandError(BriefcaseError):
    def __init__(self, platform, output_format, command):
        super().__init__(-30)
        self.platform = platform
        self.output_format = output_format
        self.command = command

    def __str__(self):
        return (
            f"The {self.command} command for the {self.platform} {self.output_format} format "
            "has not been implemented (yet!)."
        )


class BriefcaseConfigError(BriefcaseError):
    def __init__(self, msg):
        super().__init__(100)
        self.msg = msg

    def __str__(self):
        return f"Briefcase configuration error: {self.msg}"


class BriefcaseCommandError(BriefcaseError):
    def __init__(self, msg):
        super().__init__(200)
        self.msg = msg

    def __str__(self):
        return self.msg


class NetworkFailure(BriefcaseCommandError):
    def __init__(self, action):
        self.action = action
        super().__init__(msg=f"Unable to {action}; is your computer offline?")


class MissingNetworkResourceError(BriefcaseCommandError):
    def __init__(self, url):
        self.url = url
        super().__init__(msg=f"Unable to download {url}; is the URL correct?")


class BadNetworkResourceError(BriefcaseCommandError):
    def __init__(self, url, status_code):
        self.url = url
        self.status_code = status_code
        super().__init__(msg=f"Unable to download {url} (status code {status_code})")


class MissingToolError(BriefcaseCommandError):
    def __init__(self, tool):
        self.tool = tool
        super().__init__(msg=f"Unable to locate {tool!r}. Has it been installed?")


class NonManagedToolError(BriefcaseCommandError):
    def __init__(self, tool):
        self.tool = tool
        super().__init__(msg=f"{tool!r} is using an install that is user managed.")


class InvalidDeviceError(BriefcaseCommandError):
    def __init__(self, id_type, device):
        self.id_type = id_type
        self.device = device
        super().__init__(msg=f"Invalid device {id_type} '{device}'")


class CorruptToolError(BriefcaseCommandError):
    def __init__(self, tool):
        self.tool = tool
<<<<<<< HEAD
        super().__init__(
            msg="{tool!r} found, but it appears to be corrupted.".format(
                tool=tool,
            )
        )


class CommandOutputParseError(BriefcaseCommandError):
    def __init__(self, parse_error):
        super().__init__(msg=f"Unable to parse command output: {parse_error}")
=======
        super().__init__(msg=f"{tool!r} found, but it appears to be corrupted.")
>>>>>>> 8a8af73f
<|MERGE_RESOLUTION|>--- conflicted
+++ resolved
@@ -112,17 +112,9 @@
 class CorruptToolError(BriefcaseCommandError):
     def __init__(self, tool):
         self.tool = tool
-<<<<<<< HEAD
-        super().__init__(
-            msg="{tool!r} found, but it appears to be corrupted.".format(
-                tool=tool,
-            )
-        )
+        super().__init__(msg=f"{tool!r} found, but it appears to be corrupted.")
 
 
 class CommandOutputParseError(BriefcaseCommandError):
     def __init__(self, parse_error):
-        super().__init__(msg=f"Unable to parse command output: {parse_error}")
-=======
-        super().__init__(msg=f"{tool!r} found, but it appears to be corrupted.")
->>>>>>> 8a8af73f
+        super().__init__(msg=f"Unable to parse command output: {parse_error}")