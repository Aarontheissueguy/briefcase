from __future__ import annotations

import os
import subprocess
import sys
from pathlib import Path, PurePosixPath

from briefcase.config import AppConfig
from briefcase.exceptions import BriefcaseCommandError
from briefcase.integrations.base import Tool, ToolCache
from briefcase.integrations.subprocess import SubprocessArgsT, SubprocessArgT


class Docker(Tool):
    name = "docker"
    full_name = "Docker"

    WRONG_DOCKER_VERSION_ERROR = """\
Briefcase requires Docker 19 or higher, but you are currently running
version {docker_version}. Visit:

    {install_url}

to download and install an updated version of Docker.
"""
    UNKNOWN_DOCKER_VERSION_WARNING = """
*************************************************************************
** WARNING: Unable to determine the version of Docker                  **
*************************************************************************

    Briefcase will proceed, assuming everything is OK. If you
    experience problems, this is almost certainly the cause of those
    problems.

    Please report this as a bug at:

      https://github.com/beeware/briefcase/issues/new

    In your report, please including the output from running:

      docker --version

    from the command prompt.

*************************************************************************
"""
    DOCKER_INSTALLATION_STATUS_UNKNOWN_WARNING = """
*************************************************************************
** WARNING: Unable to determine if Docker is installed                 **
*************************************************************************

    Briefcase will proceed, assuming everything is OK. If you
    experience problems, this is almost certainly the cause of those
    problems.

    Please report this as a bug at:

      https://github.com/beeware/briefcase/issues/new

    In your report, please including the output from running:

      docker --version

    from the command prompt.

*************************************************************************
"""
    DOCKER_NOT_INSTALLED_ERROR = """\
Briefcase requires Docker, but it is not installed (or is not on your PATH).
Visit:

    {install_url}

to download and install Docker manually.

If you have installed Docker recently and are still getting this error, you may
need to restart your terminal session.
"""

    LACKS_PERMISSION_ERROR = """\
Docker has been installed, but Briefcase is unable to invoke
Docker commands. It is possible that your user does not have
permissions to invoke Docker.

See https://docs.docker.com/engine/install/linux-postinstall/
for details on configuring access to your Docker installation.
"""
    DAEMON_NOT_RUNNING_ERROR = """\
Briefcase is unable to use Docker commands. It appears the Docker
daemon is not running.

See https://docs.docker.com/config/daemon/ for details on how to
configure your Docker daemon.
"""
    GENERIC_DOCKER_ERROR = """\
Briefcase was unable to use Docker commands. Check your Docker
installation, and try again.
"""
    BUILDX_PLUGIN_MISSING = """\
Docker is installed and available for use but the buildx plugin
is not installed. Briefcase leverages the BuildKit Docker backend
to build Docker images and the buildx plugin makes this available.

See https://docs.docker.com/go/buildx/ to install the buildx plugin.
"""

    # Platform-specific template context dictionary for Docker installation details
    DOCKER_INSTALL_URL = {
        "Windows": "https://docs.docker.com/docker-for-windows/install/",
        "Darwin": "https://docs.docker.com/docker-for-mac/install/",
        "Linux": "https://docs.docker.com/engine/install/#server",
    }

    @classmethod
    def verify_install(cls, tools: ToolCache, **kwargs) -> Docker:
        """Verify Docker is installed and operational."""
        # short circuit since already verified and available
        if hasattr(tools, "docker"):
            return tools.docker

        cls._version_compat(tools=tools)
        cls._user_access(tools=tools)
        cls._buildx_installed(tools=tools)

        tools.docker = Docker(tools=tools)
        return tools.docker

    @classmethod
    def _version_compat(cls, tools: ToolCache):
        """Verify Docker version is compatible."""
        try:
            # Try to get the version of docker that is installed.
            output = tools.subprocess.check_output(["docker", "--version"]).strip("\n")

            # Do a simple check that the docker that was invoked
            # actually looks like the real deal, and is a version that
            # meets our requirements.
            if output.startswith("Docker version "):
                docker_version = output[15:]
                version = docker_version.split(".")
                if int(version[0]) < 19:
                    # Docker version isn't compatible.
                    raise BriefcaseCommandError(
                        cls.WRONG_DOCKER_VERSION_ERROR.format(
                            docker_version=docker_version,
                            install_url=cls.DOCKER_INSTALL_URL[tools.host_os],
                        )
                    )

            else:
                tools.logger.warning(cls.UNKNOWN_DOCKER_VERSION_WARNING)
        except subprocess.CalledProcessError:
            tools.logger.warning(cls.DOCKER_INSTALLATION_STATUS_UNKNOWN_WARNING)
        except OSError as e:
            # Docker executable doesn't exist.
            raise BriefcaseCommandError(
                cls.DOCKER_NOT_INSTALLED_ERROR.format(
                    install_url=cls.DOCKER_INSTALL_URL[tools.host_os]
                )
            ) from e

    @classmethod
    def _user_access(cls, tools: ToolCache):
        """Verify Docker is operational for user."""
        try:
            # Invoke a docker command to check if the daemon is running,
            # and the user has sufficient permissions.
            # We don't care about the output, just that it succeeds.
            tools.subprocess.check_output(["docker", "info"])
        except subprocess.CalledProcessError as e:
            failure_output = e.output
            if "permission denied while trying to connect" in failure_output:
                raise BriefcaseCommandError(cls.LACKS_PERMISSION_ERROR) from e
            elif (
                # error message on Ubuntu
                "Is the docker daemon running?" in failure_output
                # error message on macOS
                or "connect: connection refused" in failure_output
            ):
                raise BriefcaseCommandError(cls.DAEMON_NOT_RUNNING_ERROR) from e
            else:
                raise BriefcaseCommandError(cls.GENERIC_DOCKER_ERROR) from e

    @classmethod
    def _buildx_installed(cls, tools: ToolCache):
        """Verify the buildx plugin is installed."""
        try:
            tools.subprocess.check_output(["docker", "buildx", "version"])
        except subprocess.CalledProcessError:
            raise BriefcaseCommandError(cls.BUILDX_PLUGIN_MISSING)

    def check_output(self, args: list[SubprocessArgT], image_tag: str) -> str:
        """Run a process inside a Docker container, capturing output.

        This is a bare Docker invocation; it's really only useful for running
        simple commands on an image, ensuring that the container is destroyed
        afterward. In most cases, you'll want to use an app context, rather
        than this.

        :param args: The list of arguments to pass to the Docker instance.
        :param image_tag: The Docker image to run
        """
        # Any exceptions from running the process are *not* caught.
        # This ensures that "docker.check_output()" behaves as closely to
        # "subprocess.check_output()" as possible.
        return self.tools.subprocess.check_output(
            [
                "docker",
                "run",
                "--rm",
                image_tag,
            ]
            + args,
        )

    def prepare(self, image_tag: str):
        """Ensure that the given image exists, and is cached locally.

        This is achieved by trying to run a no-op command (echo) on the image;
        if it succeeds, the image exists locally.

        A pull is forced, so you can be certain that the image is up-to-date.

        :param image_tag: The Docker image to prepare
        """
        try:
            self.tools.subprocess.run(
                ["docker", "run", "--rm", image_tag, "printf", ""],
                check=True,
                stream_output=False,
            )
        except subprocess.CalledProcessError as e:
            raise BriefcaseCommandError(
                f"Unable to obtain the Docker base image {image_tag}. "
                "Is the image name correct?"
            ) from e


class DockerAppContext(Tool):
    name = "docker_app_context"
    full_name = "Docker"

    def __init__(self, tools: ToolCache, app: AppConfig):
        super().__init__(tools=tools)
        self.app = app
        self.app_base_path = None
        self.host_bundle_path = None
        self.host_data_path = None
        self.image_tag = None
        self.python_version = None

    @property
    def docker_data_path(self) -> PurePosixPath:
        """The briefcase data directory used inside container."""
        return PurePosixPath("/home/brutus/.cache/briefcase")

    @classmethod
    def verify_install(
        cls,
        tools: ToolCache,
        app: AppConfig,
        image_tag: str,
        dockerfile_path: Path,
        app_base_path: Path,
        host_bundle_path: Path,
        host_data_path: Path,
        python_version: str,
        **kwargs,
    ) -> DockerAppContext:
        """Verify that docker is available as an app-bound tool.

        Creates or updates the Docker image for the app to run
        commands in a context for the App.

        :param tools: ToolCache of available tools
        :param app: Current Appconfig
        :param image_tag: Tag to assign to Docker image
        :param dockerfile_path: Dockerfile to use to build Docker image
        :param app_base_path: Base directory path for App
        :param host_bundle_path: Base directory for where App is built
        :param host_data_path: Base directory for host's Briefcase data
        :param python_version: Version of python, e.g. 3.10
        :returns: A wrapper for a Docker app context.
        """
        # short circuit since already verified and available
        if hasattr(tools[app], "app_context"):
            return tools[app].app_context

        Docker.verify(tools=tools)

        tools[app].app_context = DockerAppContext(tools=tools, app=app)
        tools[app].app_context.prepare(
            image_tag=image_tag,
            dockerfile_path=dockerfile_path,
            app_base_path=app_base_path,
            host_bundle_path=host_bundle_path,
            host_data_path=host_data_path,
            python_version=python_version,
        )
        return tools[app].app_context

    def prepare(
        self,
        image_tag: str,
        dockerfile_path: Path,
        app_base_path: Path,
        host_bundle_path: Path,
        host_data_path: Path,
        python_version: str,
    ):
        """Create/update the Docker image from the app's Dockerfile."""
        self.app_base_path = app_base_path
        self.host_bundle_path = host_bundle_path
        self.host_data_path = host_data_path
        self.image_tag = image_tag
        self.python_version = python_version

        self.tools.logger.info(
            "Building Docker container image...",
            prefix=self.app.app_name,
        )
        with self.tools.input.wait_bar("Building Docker image..."):
            with self.tools.logger.context("Docker"):
                try:
                    self.tools.subprocess.run(
                        [
                            "docker",
                            "build",
                            "--progress",
                            "plain",
                            "--tag",
                            self.image_tag,
                            "--file",
                            dockerfile_path,
                            "--build-arg",
                            f"SYSTEM_REQUIRES={' '.join(getattr(self.app, 'system_requires', ''))}",
                            "--build-arg",
                            f"HOST_UID={self.tools.os.getuid()}",
                            "--build-arg",
                            f"HOST_GID={self.tools.os.getgid()}",
                            Path(
                                self.app_base_path,
                                *self.app.sources[0].split("/")[:-1],
                            ),
                        ],
                        check=True,
                    )
                except subprocess.CalledProcessError as e:
                    raise BriefcaseCommandError(
                        f"Error building Docker container image for {self.app.app_name}."
                    ) from e

<<<<<<< HEAD
    def _dockerize_path(self, arg: SubprocessArgT) -> str:
=======
    def _dockerize_path(self, arg: str):  # pragma: no-cover-if-is-windows
>>>>>>> 74efd4a4
        """Relocate any local path into the equivalent location on the docker
        filesystem.

        Converts:
        * any reference to sys.executable into the python executable in the docker container
        * any path in <build path> into the equivalent stemming from /app
        * any path in <data path> into the equivalent in ~/.cache/briefcase

        :param arg: The string argument to convert to dockerized paths
        :returns: A string where all convertible paths have been replaced.
        """
        if arg == sys.executable:
            return f"python{self.python_version}"
        arg = arg.replace(os.fsdecode(self.host_bundle_path), "/app")
        arg = arg.replace(os.fsdecode(self.host_data_path), str(self.docker_data_path))

        return arg

    def _dockerize_args(
        self,
<<<<<<< HEAD
        args: SubprocessArgsT,
        interactive: bool = False,
        mounts: dict[str | Path, str | Path] = None,
        env: dict[str, str] = None,
        cwd: Path = None,
    ) -> list[str]:
=======
        args,
        interactive=False,
        mounts=None,
        env=None,
        cwd=None,
    ):  # pragma: no-cover-if-is-windows
>>>>>>> 74efd4a4
        """Convert arguments and environment into a Docker-compatible form. Convert an
        argument and environment specification into a form that can be used as arguments
        to invoke Docker. This involves:

         * Configuring the Docker invocation to reference the
           appropriate container image, and clean up afterward
         * Setting volume mounts for the container instance
         * Transforming any references to local paths into Docker path references.

        :param args: The arguments for the command to be invoked
        :param env: The environment specification for the command to be executed
        :param cwd: The working directory for the command to be executed
        :returns: A list of arguments that can be used to invoke the command
            inside a docker container.
        """
        docker_args = ["docker", "run", "--rm"]

        # Add "-it" if in interactive mode
        if interactive:
            docker_args.append("-it")

        # Add default volume mounts for the app folder, plus the Briefcase data
        # path.
        #
        # The :z suffix on volume mounts allows SELinux to modify the host
        # mount; it is ignored on non-SELinux platforms.
        docker_args.extend(
            [
                "--volume",
                f"{self.host_bundle_path}:/app:z",
                "--volume",
                f"{self.host_data_path}:{self.docker_data_path}:z",
            ]
        )

        # Add any extra volume mounts
        if mounts:
            for source, target in mounts:
                docker_args.extend(["--volume", f"{source}:{target}:z"])

        # If any environment variables have been defined, pass them in
        # as --env arguments to Docker.
        if env:
            for key, value in env.items():
                docker_args.extend(["--env", f"{key}={self._dockerize_path(value)}"])

        # If a working directory has been specified, pass it
        if cwd:
            docker_args.extend(["--workdir", self._dockerize_path(os.fsdecode(cwd))])

        # ... then the image name to create the temporary container with
        docker_args.append(self.image_tag)

        # ... then add the command (and its arguments) to run in the container
        docker_args.extend([self._dockerize_path(str(arg)) for arg in args])

        return docker_args

    def run(
        self,
        args: SubprocessArgsT,
        env: dict[str, str] = None,
        cwd: Path = None,
        interactive: bool = False,
        mounts: dict[str | Path, str | Path] = None,
        **kwargs,
    ):
        """Run a process inside a Docker container."""
        # Any exceptions from running the process are *not* caught.
        # This ensures that "docker.run()" behaves as closely to
        # "subprocess.run()" as possible.
        with self.tools.logger.context("Docker"):
            if interactive:
                kwargs["stream_output"] = False

            self.tools.subprocess.run(
                self._dockerize_args(
                    args,
                    interactive=interactive,
                    mounts=mounts,
                    env=env,
                    cwd=cwd,
                ),
                **kwargs,
            )

    def check_output(
        self,
        args: SubprocessArgsT,
        env: dict[str, str] = None,
        cwd: Path = None,
        mounts: dict[str | Path, str | Path] = None,
        **kwargs,
    ) -> str:
        """Run a process inside a Docker container, capturing output."""
        # Any exceptions from running the process are *not* caught.
        # This ensures that "docker.check_output()" behaves as closely to
        # "subprocess.check_output()" as possible.
        return self.tools.subprocess.check_output(
            self._dockerize_args(args, mounts=mounts, env=env, cwd=cwd),
            **kwargs,
        )<|MERGE_RESOLUTION|>--- conflicted
+++ resolved
@@ -350,11 +350,10 @@
                         f"Error building Docker container image for {self.app.app_name}."
                     ) from e
 
-<<<<<<< HEAD
-    def _dockerize_path(self, arg: SubprocessArgT) -> str:
-=======
-    def _dockerize_path(self, arg: str):  # pragma: no-cover-if-is-windows
->>>>>>> 74efd4a4
+    def _dockerize_path(
+        self,
+        arg: SubprocessArgT,
+    ) -> str:  # pragma: no-cover-if-is-windows
         """Relocate any local path into the equivalent location on the docker
         filesystem.
 
@@ -375,21 +374,12 @@
 
     def _dockerize_args(
         self,
-<<<<<<< HEAD
         args: SubprocessArgsT,
         interactive: bool = False,
         mounts: dict[str | Path, str | Path] = None,
         env: dict[str, str] = None,
         cwd: Path = None,
-    ) -> list[str]:
-=======
-        args,
-        interactive=False,
-        mounts=None,
-        env=None,
-        cwd=None,
-    ):  # pragma: no-cover-if-is-windows
->>>>>>> 74efd4a4
+    ) -> list[str]:  # pragma: no-cover-if-is-windows
         """Convert arguments and environment into a Docker-compatible form. Convert an
         argument and environment specification into a form that can be used as arguments
         to invoke Docker. This involves:
