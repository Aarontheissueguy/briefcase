--- conflicted
+++ resolved
@@ -1226,12 +1226,7 @@
     def logcat(self, pid):
         """Start tailing the adb log for the device."""
         try:
-<<<<<<< HEAD
-            # stream output so it's captured in logging
             self.tools.subprocess.run(
-=======
-            self.command.subprocess.run(
->>>>>>> 6acfdd86
                 [
                     os.fsdecode(self.tools.android_sdk.adb_path),
                     "-s",
