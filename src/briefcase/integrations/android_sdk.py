from __future__ import annotations

import json
import os
import re
import shlex
import shutil
import subprocess
import time
from contextlib import suppress
from datetime import datetime
from pathlib import Path

from briefcase.config import PEP508_NAME_RE
from briefcase.console import InputDisabled, select_option
from briefcase.exceptions import (
    BriefcaseCommandError,
    IncompatibleToolError,
    InvalidDeviceError,
    MissingToolError,
)
from briefcase.integrations.base import ManagedTool, ToolCache
from briefcase.integrations.java import JDK
from briefcase.integrations.subprocess import SubprocessArgT

DEVICE_NOT_FOUND = re.compile(r"^error: device '[^']*' not found")


class AndroidDeviceNotAuthorized(BriefcaseCommandError):
    def __init__(self, device):
        self.device = device
        super().__init__(
            f"""
The device you have selected ({device}) has not had developer options and
USB debugging enabled. These must be enabled before a device can be used  as a
target for deployment. For details on how to enable Developer Options, visit:

    https://developer.android.com/studio/debug/dev-options#enable

Once you have enabled these options on your device, you will be able to select
this device as a deployment target.

"""
        )


class AndroidSDK(ManagedTool):
    name = "android_sdk"
    full_name = "Android SDK"

    # Latest version for Command-Line Tools download as of August 2023
    # **Be sure the android.rst docs stay in sync with version updates here**
    SDK_MANAGER_DOWNLOAD_VER = "9477386"
    SDK_MANAGER_VER = "9.0"

    def __init__(self, tools: ToolCache, root_path: Path):
        super().__init__(tools=tools)
        self.dot_android_path = self.tools.home_path / ".android"
        self.root_path = root_path

        # A wrapper for testing purposes
        self.sleep = time.sleep

    @property
    def cmdline_tools_url(self) -> str:
<<<<<<< HEAD
        """The Android SDK Command-Line Tools URL appropriate for the current machine.

        The SDK largely only supports typical development environments; if a machine is
        using an unsupported architecture, `sdkmanager` will error while installing the
        emulator as a dependency of the build-tools. However, for some of the platforms
        that are unsupported by sdkmanager, users can set up their own SDK install.
        """
        try:
            platform_name = {
                "Darwin": {
                    "arm64": "mac",
                    "x86_64": "mac",
                },
                "Linux": {
                    "x86_64": "linux",
                },
                "Windows": {
                    "AMD64": "win",
                },
            }[self.tools.host_os][self.tools.host_arch]
        except KeyError as e:
            raise IncompatibleToolError(
                tool=self.full_name, env_var="ANDROID_HOME"
            ) from e

        return (
            f"https://dl.google.com/android/repository/commandlinetools-"
            f"{platform_name}-{self.cmdline_tools_version}_latest.zip"
=======
        """The Android SDK Command-Line Tools URL appropriate to the current OS."""
        platform_name = self.tools.host_os.lower()
        if self.tools.host_os.lower() == "darwin":
            platform_name = "mac"
        elif self.tools.host_os.lower() == "windows":  # pragma: no branch
            platform_name = "win"

        return (
            f"https://dl.google.com/android/repository/"
            f"commandlinetools-{platform_name}-{self.SDK_MANAGER_DOWNLOAD_VER}_latest.zip"
>>>>>>> 650ad943
        )

    @property
    def cmdline_tools_path(self) -> Path:
        """Version-specific Command-line tools install root directory."""
        return self.root_path / "cmdline-tools" / self.SDK_MANAGER_VER

    @property
    def sdkmanager_filename(self) -> str:
        return "sdkmanager.bat" if self.tools.host_os == "Windows" else "sdkmanager"

    @property
    def sdkmanager_path(self) -> Path:
        return self.cmdline_tools_path / "bin" / self.sdkmanager_filename

    @property
    def adb_path(self) -> Path:
        adb = "adb.exe" if self.tools.host_os == "Windows" else "adb"
        return self.root_path / "platform-tools" / adb

    @property
    def avdmanager_path(self) -> Path:
        avdmanager = (
            "avdmanager.bat" if self.tools.host_os == "Windows" else "avdmanager"
        )
        return self.cmdline_tools_path / "bin" / avdmanager

    @property
    def emulator_path(self) -> Path:
        emulator = "emulator.exe" if self.tools.host_os == "Windows" else "emulator"
        return self.root_path / "emulator" / emulator

    @property
    def avd_path(self) -> Path:
        return self.dot_android_path / "avd"

    def avd_config_filename(self, avd: str) -> Path:
        return self.avd_path / f"{avd}.avd" / "config.ini"

    @property
    def env(self) -> dict[str, str]:
        return {
            "ANDROID_HOME": os.fsdecode(self.root_path),
            "ANDROID_SDK_ROOT": os.fsdecode(self.root_path),
            "JAVA_HOME": str(self.tools.java.java_home),
        }

    @property
    def emulator_abi(self) -> str:
        """The ABI to use for the Android emulator."""
        if self.tools.host_arch == "arm64" and self.tools.host_os == "Darwin":
            return "arm64-v8a"
        if self.tools.host_arch in ("x86_64", "AMD64"):
            return "x86_64"

        raise BriefcaseCommandError(
            "The Android emulator does not currently support "
            f"{self.tools.host_os} {self.tools.host_arch} hardware."
        )

    @property
    def DEFAULT_DEVICE_TYPE(self) -> str:
        return "pixel"

    @property
    def DEFAULT_DEVICE_SKIN(self) -> str:
        return "pixel_3a"

    @property
    def DEFAULT_SYSTEM_IMAGE(self) -> str:
        return f"system-images;android-31;default;{self.emulator_abi}"

    @classmethod
    def sdk_path_from_env(cls, tools: ToolCache) -> tuple[str | None, str | None]:
        """Determine the file path to an Android SDK from the environment.

        Android has historically supported several env vars to set the location of an
        Android SDK for build tools. The currently preferred source is ANDROID_HOME;
        however, ANDROID_SDK_ROOT is also supported as a deprecated setting.

        These values must be same if both set; otherwise, Gradle will error.

        :param tools: ToolCache of available tools
        :returns: Tuple of path to SDK and the env var name that provided that path
        """
        android_home = tools.os.environ.get("ANDROID_HOME")
        android_sdk_root = tools.os.environ.get("ANDROID_SDK_ROOT")

        if android_home:
            if android_sdk_root and android_sdk_root != android_home:
                tools.logger.warning(
                    f"""
*************************************************************************
** WARNING: ANDROID_HOME and ANDROID_SDK_ROOT are inconsistent         **
*************************************************************************

    The ANDROID_HOME and ANDROID_SDK_ROOT environment variables are set
    to different paths:

        ANDROID_HOME:     {android_home}
        ANDROID_SDK_ROOT: {android_sdk_root}

    Briefcase will ignore ANDROID_SDK_ROOT and only use the path
    specified by ANDROID_HOME.

    You should update your environment configuration to either not set
    ANDROID_SDK_ROOT, or set both environment variables to the same
    path.

*************************************************************************
"""
                )
            sdk_root = android_home
            sdk_source = "ANDROID_HOME"
        elif android_sdk_root:
            sdk_root = android_sdk_root
            sdk_source = "ANDROID_SDK_ROOT"
        else:
            sdk_root = None
            sdk_source = None

        return sdk_root, sdk_source

    @classmethod
    def verify_install(
        cls,
        tools: ToolCache,
        install: bool = True,
        **kwargs,
    ) -> AndroidSDK:
        """Verify an Android SDK is available.

        The file paths in ANDROID_HOME and ANDROID_SDK_ROOT environment variables will
        be checked for a valid SDK.

        If those file paths do not contain an SDK, or no file path is provided, an SDK
        is downloaded.

        :param tools: ToolCache of available tools
        :param install: Should the tool be installed if it is not found?
        :returns: A valid Android SDK wrapper. If Android SDK is not available, and was
            not installed, raises MissingToolError.
        """
        # short circuit since already verified and available
        if hasattr(tools, "android_sdk"):
            return tools.android_sdk

        JDK.verify(tools=tools, install=install)

        sdk = None

        # Verify externally-managed Android SDK
        sdk_root_env, sdk_source_env = cls.sdk_path_from_env(tools=tools)
        if sdk_root_env:
            tools.logger.debug("Evaluating ANDROID_HOME...", prefix=cls.full_name)
            tools.logger.debug(f"{sdk_source_env}={sdk_root_env}")
            sdk = AndroidSDK(tools=tools, root_path=Path(sdk_root_env))

            if sdk.exists():
                if sdk_source_env == "ANDROID_SDK_ROOT":
                    tools.logger.warning(
                        """
*************************************************************************
** WARNING: Using Android SDK from ANDROID_SDK_ROOT                    **
*************************************************************************

    Briefcase is using the Android SDK specified by the ANDROID_SDK_ROOT
    environment variable.

    Android has deprecated ANDROID_SDK_ROOT in favor of the
    ANDROID_HOME environment variable.

    Update your environment configuration to set ANDROID_HOME instead of
    ANDROID_SDK_ROOT to ensure future compatibility.

*************************************************************************
"""
                    )
            elif sdk.cmdline_tools_path.parent.exists():
                # a cmdline-tools directory exists but the required version isn't installed.
                # try to install the required version using the 'latest' version.
                if not sdk.install_cmdline_tools():
                    sdk = None
                    tools.logger.warning(
                        f"""
*************************************************************************
** WARNING: Incompatible Command-Line Tools Version                    **
*************************************************************************

    The Android SDK specified by {sdk_source_env} at:

    {sdk_root_env}

    does not contain Command-Line Tools version {cls.SDK_MANAGER_VER}. Briefcase requires
    this version to be installed to use an external Android SDK.

    Use Android Studio's SDK Manager to install Command-Line Tools {cls.SDK_MANAGER_VER}.

    Briefcase will proceed using its own SDK instance.

*************************************************************************
"""
                    )
            else:
                tools.logger.warning(
                    f"""
*************************************************************************
** {f"WARNING: {sdk_source_env} does not point to an Android SDK":67} **
*************************************************************************

    The location pointed to by the {sdk_source_env} environment
    variable:

    {sdk_root_env}

    doesn't appear to contain an Android SDK.

    If {sdk_source_env} is an Android SDK, ensure it is the root directory
    of the Android SDK instance such that

    ${sdk_source_env}{os.sep}{sdk.sdkmanager_path.relative_to(sdk.root_path)}

    is a valid filepath.

    Briefcase will proceed using its own SDK instance.

*************************************************************************
"""
                )
                sdk = None

        # Verify Briefcase-managed Android SDK
        if sdk is None:
            sdk_root_path = tools.base_path / "android_sdk"
            sdk = AndroidSDK(tools=tools, root_path=sdk_root_path)

            if not sdk.exists():
                if not install:
                    raise MissingToolError("Android SDK")

                sdk.delete_legacy_sdk_tools()

                if sdk.cmdline_tools_path.parent.exists():
                    tools.logger.info("Upgrading Android SDK...", prefix=cls.name)
                else:
                    tools.logger.info(
                        "The Android SDK was not found; downloading and installing...",
                        prefix=cls.name,
                    )
                    tools.logger.info(
                        "To use an existing Android SDK instance, specify its root "
                        "directory path in the ANDROID_HOME environment variable."
                    )
                    tools.logger.info()
                sdk.install()

        # Licences must be accepted to use the SDK
        sdk.verify_license()

        tools.logger.debug(f"Using Android SDK at {sdk.root_path}")
        tools.android_sdk = sdk
        return sdk

    def exists(self) -> bool:
        """Confirm that the SDK actually exists.

        Look for the sdkmanager; and, if necessary, confirm that it is executable.
        """
        return self.sdkmanager_path.is_file() and (
            self.tools.host_os == "Windows"
            or self.tools.os.access(self.sdkmanager_path, self.tools.os.X_OK)
        )

    @property
    def managed_install(self) -> bool:
        """Is the Android SDK install managed by Briefcase?"""
        # Although the end-user can provide their own SDK, the SDK also
        # provides a built-in upgrade mechanism. Therefore, all Android SDKs
        # are managed installs.
        return True

    def uninstall(self):
        """The Android SDK is upgraded in-place instead of being reinstalled."""

    def install(self):
        """Download and install the Android SDK."""
        cmdline_tools_zip_path = self.tools.download.file(
            url=self.cmdline_tools_url,
            download_path=self.tools.base_path,
            role="Android SDK Command-Line Tools",
        )

        # The cmdline-tools package *must* be installed as:
        #     <sdk_path>/cmdline-tools/<cmdline-tools version>
        #
        # However, the zip file unpacks a top-level folder named `cmdline-tools`.
        # So, the unpacking process is:
        #
        #  1. Make a <sdk_path>/cmdline-tools folder
        #  2. Unpack the zip file into that folder, creating <sdk_path>/cmdline-tools/cmdline-tools
        #  3. Move <sdk_path>/cmdline-tools/cmdline-tools to <sdk_path>/cmdline-tools/<cmdline-tools version>

        with self.tools.input.wait_bar(
            f"Installing Android SDK Command-Line Tools {self.SDK_MANAGER_VER}..."
        ):
            self.cmdline_tools_path.parent.mkdir(parents=True, exist_ok=True)
            try:
                self.tools.shutil.unpack_archive(
                    cmdline_tools_zip_path, extract_dir=self.cmdline_tools_path.parent
                )
            except (shutil.ReadError, EOFError) as e:
                raise BriefcaseCommandError(
                    f"""\
Unable to unpack Android SDK Command-Line Tools ZIP file. The download may have been interrupted
or corrupted.

Delete {cmdline_tools_zip_path} and run briefcase again.
"""
                ) from e

            # If there's an existing version of the cmdline tools, delete them.
            if self.cmdline_tools_path.exists():
                self.tools.shutil.rmtree(self.cmdline_tools_path)

            # Rename the top level zip content to the final name
            (self.cmdline_tools_path.parent / "cmdline-tools").rename(
                self.cmdline_tools_path
            )

            # Zip file no longer needed once unpacked.
            cmdline_tools_zip_path.unlink()

            # Python zip unpacking ignores permission metadata.
            # On non-Windows, we manually fix permissions.
            if (  # pragma: no branch
                self.tools.host_os != "Windows"
            ):  # pragma: no-cover-if-is-windows
                for binpath in (self.cmdline_tools_path / "bin").glob("*"):
                    if not self.tools.os.access(binpath, self.tools.os.X_OK):
                        binpath.chmod(0o755)

        with self.tools.input.wait_bar("Removing older Android SDK packages..."):
            self.cleanup_old_installs()

    def upgrade(self):
        """Upgrade the Android SDK."""
        try:
            # Using subprocess.run() with no I/O redirection so the user sees
            # the full output and can send input.
            self.tools.subprocess.run(
                [os.fsdecode(self.sdkmanager_path), "--update"],
                env=self.env,
                check=True,
                stream_output=False,
            )
        except subprocess.CalledProcessError as e:
            raise BriefcaseCommandError(
                f"""\
Error while updating the Android SDK manager. Please run this command and examine
its output for errors.

    $ {self.sdkmanager_path} --update
"""
            ) from e

    def install_cmdline_tools(self) -> bool:
        """Attempt to use 'latest' cmdline-tools to install the currently required
        version of the Command-Line Tools.

        The Briefcase-managed SDK should always have the required version of cmdline-
        tools installed; however, user-provided SDKs may not have it.

        :returns: True if successfully installed; False otherwise
        """
        self.tools.logger.info(
            f"Installing Android Command-Line Tools {self.SDK_MANAGER_VER}...",
            prefix=self.full_name,
        )
        self.tools.logger.info(f"Using Android SDK at {self.root_path}")
        latest_sdkmanager_path = (
            self.root_path
            / "cmdline-tools"
            / "latest"
            / "bin"
            / self.sdkmanager_filename
        )
        try:
            self.tools.subprocess.run(
                [
                    latest_sdkmanager_path,
                    f"cmdline-tools;{self.SDK_MANAGER_VER}",
                ],
                check=True,
                stream_output=False,
            )
        except (OSError, subprocess.CalledProcessError) as e:
            self.tools.logger.debug(str(e))
            self.tools.logger.warning(
                f"Failed to install cmdline-tools;{self.SDK_MANAGER_VER}"
            )
            return False
        return True

    def delete_legacy_sdk_tools(self):
        """Delete any legacy Android SDK tools that are installed.

        If no versions of the Command-Line Tools are installed but the 'tools' directory
        exists, the legacy SDK Tools are probably installed. Since they have been
        deprecated by more recent releases of SDK Manager, delete them and perform a
        fresh install.

        The Android SDK Tools were deprecated in Sept 2017.
        """
        if (
            not self.cmdline_tools_path.parent.exists()
            and (self.root_path / "tools").exists()
        ):
            self.tools.logger.warning(
                f"""
*************************************************************************
** WARNING: Upgrading Android SDK tools                                **
*************************************************************************

    Briefcase needs to replace the older Android SDK Tools with the
    newer Android SDK Command-Line Tools. This will involve some large
    downloads, as well as re-accepting the licenses for the Android
    SDKs.

    Any emulators created with the older Android SDK Tools will not be
    compatible with the new tools. You will need to create new
    emulators. Old emulators can be removed by deleting the files
    in {self.avd_path} matching the emulator name.

*************************************************************************
"""
            )
            self.tools.shutil.rmtree(self.root_path)

    def cleanup_old_installs(self):
        """Remove old versions of Android SDK packages and version markers.

        When the Android SDK is upgraded, old versions of packages should be removed to
        keep the SDK tidy. This is namely the Command-line Tools that are used to manage
        the SDK and AVDs. Additionally, previous version of Briefcase created a version
        marker file that needs to be deleted.
        """
        if (ver_file := self.cmdline_tools_path.parent / "8092744").is_file():
            self.tools.os.unlink(ver_file)
        if (latest := self.cmdline_tools_path.parent / "latest").is_dir():
            self.tools.shutil.rmtree(latest)

    def list_packages(self):
        """In debug output, list the packages currently managed by the SDK."""
        try:
            # check_output always writes its output to debug
            self.tools.subprocess.check_output(
                [os.fsdecode(self.sdkmanager_path), "--list_installed"],
                env=self.env,
            )
        except subprocess.CalledProcessError as e:
            raise BriefcaseCommandError(
                "Unable to invoke the Android SDK manager"
            ) from e

    def adb(self, device: str) -> ADB:
        """Obtain an ADB instance for managing a specific device.

        :param device: The device ID to manage.
        """
        return ADB(tools=self.tools, device=device)

    def verify_license(self):
        """Verify that all necessary licenses have been accepted.

        If they haven't, prompt the user to do so.

        Raises an error if licenses are not.
        """
        license_path = self.root_path / "licenses" / "android-sdk-license"
        if license_path.exists():
            return

        self.tools.logger.info(
            """
The Android tools provided by Google have license terms that you must accept
before you may use those tools.
"""
        )
        try:
            # Using subprocess.run() with no I/O redirection so the user sees
            # the full output and can send input.
            self.tools.subprocess.run(
                [os.fsdecode(self.sdkmanager_path), "--licenses"],
                env=self.env,
                check=True,
                stream_output=False,
            )
        except (subprocess.CalledProcessError, OSError) as e:
            raise BriefcaseCommandError(
                f"""\
Error while reviewing Android SDK licenses. Please run this command and examine
its output for errors.

    $ {self.sdkmanager_path} --licenses
"""
            ) from e

        if not license_path.exists():
            raise BriefcaseCommandError(
                """\
You did not accept the Android SDK licenses. Please re-run the briefcase command
and accept the Android SDK license when prompted. You may need an Internet
connection.
"""
            )

    def verify_emulator(self):
        """Verify that Android emulator has been installed, and is in a runnable state.

        Raises an error if the emulator can't be installed.
        """
        # Ensure the `platforms` folder exists.
        # See the discussion on #766 for details; as of June 2022, if this folder
        # doesn't exist, the emulator won't start, raising the error:
        #
        #    PANIC: Cannot find AVD system path. Please define ANDROID_SDK_ROOT
        #
        # Creating an empty platforms folder is enough to overcome this. This folder
        # will be created automatically when you build a project; but if you have a
        # clean Android SDK install that hasn't been used to build a project, it
        # might be missing.
        (self.root_path / "platforms").mkdir(exist_ok=True)

        if self.emulator_path.exists():
            self.tools.logger.debug("Android emulator is already installed.")
            return

        self.tools.logger.info("Downloading the Android emulator...")
        try:
            self.tools.subprocess.run(
                [
                    os.fsdecode(self.sdkmanager_path),
                    "platform-tools",
                    "emulator",
                ],
                env=self.env,
                check=True,
                stream_output=False,
            )
        except subprocess.CalledProcessError as e:
            raise BriefcaseCommandError(
                "Error while installing Android emulator."
            ) from e

    def verify_avd(self, avd: str):
        """Verify that the AVD has the necessary system components to launch.

        This includes:
            * AVD system image
            * Emulator skin

        :param avd: The AVD name to verify.
        """
        # Read the AVD configuration to retrieve the system image.
        # This is stored in the AVD configuration file with the key:
        #   image.sysdir.1=system-images/android-31/default/arm64-v8a/
        avd_config = self.avd_config(avd)

        try:
            system_image_path = Path(avd_config["image.sysdir.1"])

            # Convert the path into a system image name, and verify it.
            self.verify_system_image(";".join(system_image_path.parts))
        except KeyError:
            self.tools.logger.warning(
                f"""
*************************************************************************
** WARNING: Unable to determine AVD system image                       **
*************************************************************************

    Briefcase was unable to determine the system image of the Android
    emulator AVD {avd!r} from it's configuration file.

    Briefcase will proceed assuming the emulator is correctly
    configured. If you experience any problems running the emulator,
    this may be the cause of the problem.

*************************************************************************
"""
            )

        try:
            skin = avd_config["skin.name"]
            skin_path = Path(avd_config["skin.path"])
            if skin_path == Path("_no_skin"):
                self.tools.logger.debug("Emulator does not use a skin.")
            elif skin_path != Path("skins") / skin:
                self.tools.logger.warning(
                    f"""
*************************************************************************
** WARNING: Unrecognized device skin                                   **
*************************************************************************

    Briefcase does not recognize the skin {skin!r} used by the
    Android emulator AVD {avd!r}.

    Briefcase will proceed assuming the emulator is correctly
    configured. If you experience any problems running the emulator,
    this may be the cause of the problem.

*************************************************************************
"""
                )
            else:
                # Convert the path into a system image name, and verify it.
                self.verify_emulator_skin(skin)

        except KeyError:
            self.tools.logger.debug(f"Device {avd!r} doesn't define a skin.")

    def verify_system_image(self, system_image: str):
        """Verify that the required system image is installed.

        :param system_image: The SDKManager identifier for the system image (e.g.,
            ``"system-images;android-31;default;x86_64"``)
        """
        # Look for the directory named as a system image.
        # If it exists, we already have the system image.
        system_image_parts = system_image.split(";")

        if len(system_image_parts) < 4 or system_image_parts[0] != "system-images":
            raise BriefcaseCommandError(
                f"{system_image!r} is not a valid system image name."
            )

        if system_image_parts[-1] != self.emulator_abi:
            self.tools.logger.warning(
                f"""
*************************************************************************
** WARNING: Unexpected emulator ABI                                    **
*************************************************************************

    The system image {system_image!r}
    does not match the architecture of this computer ({self.emulator_abi}).

    Briefcase will proceed assuming the emulator is correctly
    configured. If you experience any problems running the emulator,
    this may be the cause of the problem.

*************************************************************************
"""
            )

        # Convert the system image into a path where that system image
        # would be expected, and see if the location exists.
        system_image_path = self.root_path
        for part in system_image_parts:
            system_image_path = system_image_path / part

        if system_image_path.exists():
            # Found the system image.
            return

        # System image not found; download it.
        self.tools.logger.info(
            f"Downloading the {system_image!r} Android system image...",
            prefix=self.name,
        )
        try:
            self.tools.subprocess.run(
                [
                    os.fsdecode(self.sdkmanager_path),
                    system_image,
                ],
                env=self.env,
                check=True,
                stream_output=False,
            )
        except subprocess.CalledProcessError as e:
            raise BriefcaseCommandError(
                f"Error while installing the {system_image!r} Android system image."
            ) from e

    def verify_emulator_skin(self, skin: str):
        """Verify that an emulator skin is available.

        A human-readable list of available skins can be found here:

            https://android.googlesource.com/platform/tools/adt/idea/+/refs/heads/mirror-goog-studio-main/artwork/resources/device-art-resources/

        :param skin: The name of the skin to obtain
        """
        # Check for a device skin. If it doesn't exist, download it.
        skin_path = self.root_path / "skins" / skin
        if skin_path.exists():
            self.tools.logger.debug(f"Device skin {skin!r} already exists.")
            return

        self.tools.logger.info(f"Obtaining {skin} device skin...", prefix=self.name)

        skin_url = (
            "https://android.googlesource.com/platform/tools/adt/idea/"
            "+archive/refs/heads/mirror-goog-studio-main/"
            f"artwork/resources/device-art-resources/{skin}.tar.gz"
        )

        skin_tgz_path = self.tools.download.file(
            url=skin_url,
            download_path=self.root_path,
            role=f"{skin} device skin",
        )

        # Unpack skin archive
        with self.tools.input.wait_bar("Installing device skin..."):
            try:
                self.tools.shutil.unpack_archive(skin_tgz_path, extract_dir=skin_path)
            except (shutil.ReadError, EOFError) as err:
                raise BriefcaseCommandError(
                    f"Unable to unpack {skin} device skin."
                ) from err

            # Delete the downloaded file.
            skin_tgz_path.unlink()

    def emulators(self) -> list[str]:
        """Find the list of emulators that are available."""
        try:
            # Capture `stderr` so that if the process exits with failure, the
            # stderr data is in `e.output`.
            output = self.tools.subprocess.check_output(
                [os.fsdecode(self.emulator_path), "-list-avds"]
            ).strip()
            # AVD names are returned one per line.
            if len(output) == 0:
                return []
            return output.split("\n")
        except subprocess.CalledProcessError as e:
            raise BriefcaseCommandError("Unable to obtain Android emulator list") from e

    def devices(self) -> dict[str, dict[str, str | bool]]:
        """Find the devices that are attached and available to ADB."""
        try:
            output = self.tools.subprocess.check_output(
                [os.fsdecode(self.adb_path), "devices", "-l"]
            ).strip()
            # Process the output of `adb devices -l`.
            # The first line is header information.
            # Each subsequent line is a single device descriptor.
            devices = {}
            header_found = False
            for line in output.split("\n"):
                if line == "List of devices attached":
                    header_found = True
                elif header_found and line:
                    parts = re.sub(r"\s+", " ", line).split(" ")

                    details = {}
                    for part in parts[2:]:
                        key, value = part.split(":")
                        details[key] = value

                    if parts[1] == "device":
                        try:
                            name = details["model"].replace("_", " ")
                        except KeyError:
                            name = "Unknown device (no model name)"
                        authorized = True
                    elif parts[1] == "offline":
                        name = "Unknown device (offline)"
                        authorized = False
                    else:
                        name = "Unknown device (not authorized for development)"
                        authorized = False

                    devices[parts[0]] = {
                        "name": name,
                        "authorized": authorized,
                    }

            return devices
        except subprocess.CalledProcessError as e:
            raise BriefcaseCommandError("Unable to obtain Android device list") from e

    def select_target_device(
        self,
        device_or_avd: str | None,
    ) -> tuple[str | None, str | None, str | None]:
        """Select a device to be the target for actions.

        Interrogates the system to get the list of available devices.

        If the user has specified a device at the command line, that device will
        be validated, and then automatically selected.

        :param device_or_avd: The device or AVD to target. Can be a physical
            device id (a hex string), an emulator id (``emulator-5554``), or an
            emulator AVD name (``@robotfriend``), or a JSON payload describing
            the properties of an emulator that will be created (e.g.,
            ``'{"avd":"beePhone","device_type":"pixel","skin":"pixel_3a","system_image":"system-images;android-31;default;arm64-v8a"}'``)
            If ``None``, the user will be asked to select a device from the list
            available.
        :returns: A tuple containing ``(device, name, avd)``. ``avd`` will only
            be provided if an emulator with that AVD is not currently running.
            If ``device`` is None, a new emulator should be created.
        """
        # If the device_or_avd starts with "{", it's a definition for a new
        # emulator to be created.
        if device_or_avd and device_or_avd.startswith("{"):
            try:
                emulator_config = json.loads(device_or_avd)
                emulators = set(self.emulators())

                # If an emulator with this AVD already exists, use it
                avd = emulator_config["avd"]
                if avd not in emulators:
                    self._create_emulator(**emulator_config)

                return None, f"@{avd} (emulator)", avd
            except json.JSONDecodeError as e:
                raise BriefcaseCommandError(
                    f"Unable to create emulator with definition {device_or_avd!r}"
                ) from e
            except KeyError:
                raise BriefcaseCommandError("No AVD provided for new device.")
            except TypeError as e:
                property = str(e).split(" ")[-1]
                raise BriefcaseCommandError(f"Unknown device property {property}.")

        # Get the list of attached devices (includes running emulators)
        running_devices = self.devices()

        # Choices is an ordered list of options that can be shown to the user.
        # Each device should appear only once, and be keyed by AVD only if
        # a device ID isn't available.
        choices = []
        # Device choices is the full lookup list. Devices can be looked up
        # by any valid key - ID *or* AVD.
        device_choices = {}

        # Iterate over all the running devices.
        # If the device is a virtual device, use ADB to get the emulator AVD name.
        # If it is a physical device, use the device name.
        # Keep a log of all running AVDs
        running_avds = {}
        for d, details in sorted(running_devices.items(), key=lambda d: d[1]["name"]):
            name = details["name"]
            avd = self.adb(d).avd_name()
            if avd:
                # It's a running emulator
                running_avds[avd] = d
                full_name = f"@{avd} (running emulator)"
                choices.append((d, full_name))

                # Save the AVD as a device detail.
                details["avd"] = avd

                # Device can be looked up by device ID or AVD
                device_choices[d] = full_name
                device_choices[f"@{avd}"] = full_name
            else:
                # It's a physical device (might be disabled)
                full_name = f"{name} ({d})"
                choices.append((d, full_name))
                device_choices[d] = full_name

        # Add any non-running emulator AVDs to the list of candidate devices
        for avd in self.emulators():
            if avd not in running_avds:
                name = f"@{avd} (emulator)"
                choices.append((f"@{avd}", name))
                device_choices[f"@{avd}"] = name

        # If a device or AVD has been provided, check it against the available
        # device list.
        if device_or_avd:
            try:
                name = device_choices[device_or_avd]

                if device_or_avd.startswith("@"):
                    # specifier is an AVD
                    avd = device_or_avd[1:]
                    try:
                        device = running_avds[avd]
                    except KeyError:
                        # device_or_avd isn't in the list of running avds;
                        # it must be a non-running emulator.
                        return None, name, avd
                else:
                    # Specifier is a direct device ID
                    device = device_or_avd

                details = running_devices[device]
                avd = details.get("avd")
                if details["authorized"]:
                    # An authorized, running device (emulator or physical)
                    return device, name, avd
                else:
                    # An unauthorized physical device
                    raise AndroidDeviceNotAuthorized(device)

            except KeyError as e:
                # Provided device_or_id isn't a valid device identifier.
                id_type = (
                    "emulator AVD" if device_or_avd.startswith("@") else "device ID"
                )
                raise InvalidDeviceError(id_type, device_or_avd) from e
        # We weren't given a device/AVD; we have to select from the list.
        # If we're selecting from a list, there's always one last choice
        choices.append((None, "Create a new Android emulator"))

        # Show the choices to the user.
        self.tools.input.prompt()
        self.tools.input.prompt("Select device:")
        self.tools.input.prompt()
        try:
            choice = select_option(choices, input=self.tools.input)
        except InputDisabled as e:
            # If input is disabled, and there's only one actual simulator,
            # select it. If there are no simulators, select "Create simulator"
            if len(choices) <= 2:
                choice = choices[0][0]
            else:
                raise BriefcaseCommandError(
                    """\
Input has been disabled; can't select a device to target.
Use the -d/--device option to explicitly specify the device to use.
"""
                ) from e

        # Process the user's choice
        if choice is None:
            # Create a new emulator. No device ID or AVD.
            device = None
            avd = None
            name = None
        elif choice.startswith("@"):
            # A non-running emulator. We have an AVD, but no device ID.
            device = None
            name = device_choices[choice]
            avd = choice[1:]
        else:
            # Either a running emulator, or a physical device. Regardless,
            # we need to check if the device is developer enabled.
            # Functionally, we know the device *must* be in the list of
            # choices; which means it's also in the list of running devices
            # and the list of device choices, so any KeyError on those lookups
            # indicates a deeper problem.
            details = running_devices[choice]
            if not details["authorized"]:
                # An unauthorized physical device
                raise AndroidDeviceNotAuthorized(choice)

            # Return the device ID and name.
            device = choice
            name = device_choices[choice]
            avd = details.get("avd")

        if avd:
            self.tools.logger.info(
                f"""
In future, you can specify this device by running:

    $ briefcase run android -d "@{avd}"
"""
            )
        elif device:
            self.tools.logger.info(
                f"""
In future, you can specify this device by running:

    $ briefcase run android -d {device}
"""
            )

        return device, name, avd

    def create_emulator(self) -> str:
        """Create a new Android emulator.

        :returns: The AVD of the newly created emulator.
        """
        # Get the list of existing emulators
        emulators = set(self.emulators())

        default_avd = "beePhone"
        i = 1
        # Make sure the default name is unique
        while default_avd in emulators:
            i += 1
            default_avd = f"beePhone{i}"

        # Prompt for a device avd until a valid one is provided.
        self.tools.logger.info(
            f"""
You need to select a name for your new emulator. This is an identifier that
can be used to start the emulator in future. It should follow the same naming
conventions as a Python package (i.e., it may only contain letters, numbers,
hyphens and underscores). If you don't provide a name, Briefcase will use the
a default name '{default_avd}'.

"""
        )
        avd_is_invalid = True
        while avd_is_invalid:
            avd = self.tools.input(f"Emulator name [{default_avd}]: ")
            # If the user doesn't provide a name, use the default.
            if avd == "":
                avd = default_avd

            if not PEP508_NAME_RE.match(avd):
                self.tools.logger.info(
                    f"""
'{avd}' is not a valid emulator name. An emulator name may only contain
letters, numbers, hyphens and underscores.

"""
                )
            elif avd in emulators:
                self.tools.logger.info(
                    f"""
An emulator named '{avd}' already exists.

"""
                )
                self.tools.logger.info()
            else:
                avd_is_invalid = False

        # TODO: Provide a list of options for device types with matching skins
        device_type = self.DEFAULT_DEVICE_TYPE
        skin = self.DEFAULT_DEVICE_SKIN

        # TODO: Provide a list of options for system images.
        system_image = self.DEFAULT_SYSTEM_IMAGE

        self._create_emulator(
            avd=avd,
            device_type=device_type,
            skin=skin,
            system_image=system_image,
        )

        self.tools.logger.info(
            f"""
Android emulator '{avd}' created.

In future, you can specify this device by running:

    $ briefcase run android -d @{avd}
"""
        )

        return avd

    def _create_emulator(
        self,
        avd: str,
        device_type: str | None = None,
        skin: str | None = None,
        system_image: str | None = None,
    ):
        """Internal method that does the actual work of creating the emulator.

        AVD is the only required argument; all other arguments will assume reasonable
        defaults.

        :param avd: The AVD for the new emulator
        :param device_type: The device type for the new emulator (e.g., "pixel")
        :param skin: The skin for the new emulator to use (e.g., "pixel_3a")
        :param system_image: The system image to use on the new emulator. (e.g.,
            "system-images;android-31;default;arm64-v8a")
        """
        if device_type is None:
            device_type = self.DEFAULT_DEVICE_TYPE
        if skin is None:
            skin = self.DEFAULT_DEVICE_SKIN
        if system_image is None:
            system_image = self.DEFAULT_SYSTEM_IMAGE

        # Ensure the required skin is available.
        self.verify_emulator_skin(skin)

        # Ensure the required system image is available.
        self.verify_system_image(system_image)

        with self.tools.input.wait_bar(f"Creating Android emulator {avd}..."):
            try:
                self.tools.subprocess.check_output(
                    [
                        os.fsdecode(self.avdmanager_path),
                        "--verbose",
                        "create",
                        "avd",
                        "--name",
                        avd,
                        "--abi",
                        self.emulator_abi,
                        "--package",
                        system_image,
                        "--device",
                        device_type,
                    ],
                    env=self.env,
                )
            except subprocess.CalledProcessError as e:
                raise BriefcaseCommandError("Unable to create Android emulator") from e

        with self.tools.input.wait_bar("Adding extra device configuration..."):
            self.update_emulator_config(
                avd,
                {
                    "avd.id": avd,
                    "avd.name": avd,
                    "disk.dataPartition.size": "4096M",
                    "hw.keyboard": "yes",
                    "skin.dynamic": "yes",
                    "skin.name": skin,
                    "skin.path": f"skins/{skin}",
                    "showDeviceFrame": "yes",
                },
            )

    def avd_config(self, avd: str) -> dict[str, str]:
        """Obtain the AVD configuration as key-value pairs.

        :params avd: The AVD whose config will be retrieved
        """
        # Parse the existing config into key-value pairs
        avd_config = {}
        try:
            with self.avd_config_filename(avd).open("r") as f:
                for line in f:
                    try:
                        key, value = line.rstrip().split("=", 1)
                        avd_config[key.strip()] = value.strip()
                    except ValueError:
                        pass
        except OSError as e:
            raise BriefcaseCommandError(
                f"Unable to read configuration of AVD @{avd}"
            ) from e

        return avd_config

    def update_emulator_config(self, avd: str, updates: dict[str, str]):
        """Update the AVD configuration with specific values.

        :params avd: The AVD whose config will be updated
        :params updates: A dictionary containing the new key-value to add to the device
            configuration.
        """
        avd_config = self.avd_config(avd)

        # Augment the config with the new key-values pairs
        avd_config.update(updates)

        # Write the update configuration.
        with self.avd_config_filename(avd).open("w") as f:
            for key, value in avd_config.items():
                f.write(f"{key}={value}\n")

    def start_emulator(
        self,
        avd: str,
        extra_args: list[str] | None = None,
    ) -> tuple[str, str]:
        """Start an existing Android emulator.

        Returns when the emulator is booted and ready to accept apps.

        :param avd: The AVD of the device.
        :param extra_args: Additional command line arguments to pass when starting the
            emulator.
        """
        if avd not in set(self.emulators()):
            raise InvalidDeviceError("emulator AVD", avd)

        if extra_args is None:
            extra_args = []

        emulator_popen = self.tools.subprocess.Popen(
            [
                os.fsdecode(self.emulator_path),
                f"@{avd}",
                "-dns-server",
                "8.8.8.8",
            ]
            + extra_args,
            env=self.env,
            stdout=subprocess.PIPE,
            stderr=subprocess.STDOUT,
            bufsize=1,
            start_new_session=True,
        )

        # wrap AVD name in quotes since '@' is a special char in PowerShell
        emulator_command = " ".join(
            f'"{arg}"' if arg.startswith("@") else arg
            for arg in map(str, emulator_popen.args)
        )

        error_msg = (
            "{prologue}"
            + f"""

Try starting the emulator manually by running:

    $ {emulator_command}

Resolve any problems you discover, then try running your app again. You may
find this page helpful in diagnosing emulator problems.

    https://developer.android.com/studio/run/emulator-acceleration#accel-vm
"""
        )

        # The boot process happens in 2 phases.
        # First, the emulator appears in the device list. However, it's
        # not ready until the boot process has finished. To determine
        # the boot status, we need the device ID, and an ADB connection.

        # Phase 1: Wait for the device to appear so we can get an
        # ADB instance for the new device.
        try:
            with self.tools.input.wait_bar("Starting emulator..."):
                adb = None
                known_devices = set()
                while adb is None:
                    if emulator_popen.poll() is not None:
                        raise BriefcaseCommandError(
                            error_msg.format(
                                prologue="Android emulator was unable to start!"
                            )
                        )

                    for device, details in sorted(self.devices().items()):
                        # Only process authorized devices that we haven't seen.
                        if details["authorized"] and device not in known_devices:
                            adb = self.adb(device)
                            device_avd = adb.avd_name()

                            if device_avd == avd:
                                # Found an active device that matches
                                # the AVD we are starting.
                                full_name = f"@{avd} (running emulator)"
                                break
                            else:
                                # Not the one. Zathras knows.
                                adb = None
                                known_devices.add(device)

                    # If we haven't found a device, try again in 2 seconds...
                    if adb is None:
                        self.sleep(2)

            # Phase 2: Wait for the boot process to complete
            if not adb.has_booted():
                with self.tools.input.wait_bar("Booting emulator..."):
                    while not adb.has_booted():
                        if emulator_popen.poll() is not None:
                            raise BriefcaseCommandError(
                                error_msg.format(
                                    prologue="Android emulator was unable to boot!"
                                )
                            )

                        # Try again in 2 seconds...
                        self.sleep(2)
        except BaseException as e:
            # if the emulator exited, this should return its output immediately;
            # if it is still running, this will quickly time out and print nothing.
            with suppress(subprocess.TimeoutExpired):
                self.tools.logger.info(emulator_popen.communicate(timeout=1)[0])

            # Provide troubleshooting steps if user gives up on the emulator starting
            if isinstance(e, KeyboardInterrupt):
                self.tools.logger.warning()
                self.tools.logger.warning(
                    error_msg.format(
                        prologue="Is the Android emulator not starting up properly?"
                    )
                )

            raise

        # Return the device ID and full name.
        return device, full_name


class ADB:
    def __init__(self, tools: ToolCache, device: str):
        """An API integration for the Android Debug Bridge (ADB).

        :param tools: ToolCache of available tools
        :param device: The ID of the device to target (in a format usable by `adb -s`)
        """
        self.tools = tools
        self.device = device

    def avd_name(self) -> str | None:
        """Get the AVD name for the device.

        :returns: The AVD name for the device; or ``None`` if the device isn't
            an emulator
        """
        try:
            output = self.run("emu", "avd", "name")
            return output.split("\n")[0]
        except subprocess.CalledProcessError as e:
            # Status code 1 is a normal "it's not an emulator" error response
            if e.returncode == 1:
                return None
            else:
                raise BriefcaseCommandError(
                    f"Unable to interrogate AVD name of device {self.device}"
                ) from e

    def has_booted(self) -> bool:
        """Determine if the device has completed booting.

        :returns: True if it has booted; False otherwise.
        """
        try:
            # When the sys.boot_completed property of the device
            # returns '1', the boot is complete. Any other response indicates
            # booting is underway.
            output = self.run("shell", "getprop", "sys.boot_completed")
            return output.strip() == "1"
        except subprocess.CalledProcessError as e:
            raise BriefcaseCommandError(
                f"Unable to determine if emulator {self.device} has booted."
            ) from e

    def run(self, *arguments: SubprocessArgT, quiet: bool = False) -> str:
        """Run a command on a device using Android debug bridge, `adb`. The device name
        is mandatory to ensure clarity in the case of multiple attached devices.

        :param arguments: List of strings to pass to `adb` as arguments.
        :param quiet: Should the invocation of this command be silent, and
            *not* appear in the logs? This should almost always be False;
            however, for some calls (most notably, calls that are called
            frequently to evaluate the status of another process), logging can
            be turned off so that log output isn't corrupted by thousands of
            polling calls.
        :returns: `adb` output on success; raises an exception on failure.
        """
        # The ADB integration operates on the basis of running commands before
        # checking that they are valid, then parsing output to notice errors.
        # This keeps performance good in the success case.
        try:
            output = self.tools.subprocess.check_output(
                [
                    os.fsdecode(self.tools.android_sdk.adb_path),
                    "-s",
                    self.device,
                ]
                + [
                    (os.fsdecode(arg) if isinstance(arg, Path) else arg)
                    for arg in arguments
                ],
                quiet=quiet,
            )
            # add returns status code 0 in the case of failure. The only tangible evidence
            # of failure is the message "Failure [INSTALL_FAILED_OLDER_SDK]" in the,
            # console output; so if that message exists in the output, raise an exception.
            if "Failure [INSTALL_FAILED_OLDER_SDK]" in output:
                raise BriefcaseCommandError(
                    "Your device doesn't meet the minimum SDK requirements of this app."
                )
            return output
        except subprocess.CalledProcessError as e:
            if any(DEVICE_NOT_FOUND.match(line) for line in e.output.split("\n")):
                raise InvalidDeviceError("device id", self.device) from e
            raise

    def install_apk(self, apk_path: str | Path):
        """Install an APK file on an Android device.

        :param apk_path: The path of the Android APK file to install.
        :returns: `None` on success; raises an exception on failure.
        """
        try:
            self.run("install", "-r", apk_path)
        except subprocess.CalledProcessError as e:
            raise BriefcaseCommandError(
                f"Unable to install APK {apk_path} on {self.device}"
            ) from e

    def force_stop_app(self, package: str):
        """Force-stop an app, specified as a package name.

        :param package: The name of the Android package, e.g., com.username.myapp.
        :returns: `None` on success; raises an exception on failure.
        """
        # In my testing, `force-stop` exits with status code 0 (success) so long
        # as you pass a package name, even if the package does not exist, or the
        # package is not running.
        try:
            self.run("shell", "am", "force-stop", package)
        except subprocess.CalledProcessError as e:
            raise BriefcaseCommandError(
                f"Unable to force stop app {package} on {self.device}"
            ) from e

    def start_app(self, package: str, activity: str, passthrough: list[str]):
        """Start an app, specified as a package name & activity name.

        If you have an APK file, and you are not sure of the package or activity
        name, you can find it using `aapt dump badging filename.apk` and looking
        for "package" and "launchable-activity" in the output.

        :param package: The name of the Android package, e.g., com.username.myapp.
        :param activity: The activity of the APK to start.
        :param passthrough: Arguments to pass to the app.
        :returns: `None` on success; raises an exception on failure.
        """
        try:
            # `am start` also accepts string array extras, but we pass the arguments as a
            # single JSON string, because JSON deals with edge cases like whitespace and
            # escaping in a reliable and well-documented way.
            output = self.run(
                "shell",
                "am",
                "start",
                "-n",
                f"{package}/{activity}",
                "-a",
                "android.intent.action.MAIN",
                "-c",
                "android.intent.category.LAUNCHER",
                "--es",
                "org.beeware.ARGV",
                shlex.quote(json.dumps(passthrough)),  # Protect from Android's shell
            )

            # `adb shell am start` always exits with status zero. We look for error
            # messages in the output.
            if any(
                line.startswith("Error: Activity class ")
                and line.endswith("does not exist.")
                for line in output.split("\n")
            ):
                raise BriefcaseCommandError(
                    f"""\
Activity class not found while starting app.

`adb` output:

    {output}
"""
                )
        except subprocess.CalledProcessError as e:
            raise BriefcaseCommandError(
                f"Unable to start {package}/{activity} on {self.device}"
            ) from e

    def logcat(self, pid: str) -> subprocess.Popen:
        """Start following the adb log for the device.

        :param pid: The PID whose logs you want to display.
        :returns: A Popen object for the logcat call
        """
        return self.tools.subprocess.Popen(
            [
                os.fsdecode(self.tools.android_sdk.adb_path),
                "-s",
                self.device,
                "logcat",
                "--format=tag",
                "--pid",  # This option is available since API level 24.
                pid,
            ]
            # Filter out some noisy and useless tags.
            + [f"{tag}:S" for tag in ["EGL_emulation"]],
            env=self.tools.android_sdk.env,
            stdout=subprocess.PIPE,
            stderr=subprocess.STDOUT,
            bufsize=1,
        )

    def logcat_tail(self, since: datetime):
        """Show the tail of the logs for Python-like apps, starting from a given
        timestamp.

        :param since: The start time from which logs should be displayed
        """
        try:
            self.tools.subprocess.run(
                [
                    os.fsdecode(self.tools.android_sdk.adb_path),
                    "-s",
                    self.device,
                    "logcat",
                    "--format=tag",
                    "-t",
                    since.strftime("%m-%d %H:%M:%S.000000"),
                    "-s",
                    # This is a collection of log labels that should catch
                    # most Python app output.
                    "MainActivity:*",
                    "stdio:*",
                    "python.stdout:*",
                    "AndroidRuntime:*",
                ],
                env=self.tools.android_sdk.env,
                check=True,
            )
        except subprocess.CalledProcessError as e:
            raise BriefcaseCommandError("Error starting ADB logcat.") from e

    def pidof(self, package: str, **kwargs) -> str | None:
        """Obtain the PID of a running app by package name.

        :param package: The package ID for the application (e.g.,
            ``org.beeware.tutorial``)
        :returns: The PID of the given app as a string, or None if it isn't
        running.
        """
        # The pidof command is available since API level 24. The level 23 emulator image also
        # includes it, but it doesn't work correctly (it returns all processes).
        try:
            # Exit status is unreliable: some devices (e.g. Nexus 4) return 0 even when no
            # process was found.
            return self.run("shell", "pidof", "-s", package, **kwargs).strip() or None
        except subprocess.CalledProcessError:
            return None

    def pid_exists(self, pid: str, **kwargs) -> bool:
        """Confirm if the PID exists on the emulator.

        :param pid: The PID to check
        :returns: True if the PID exists, False if it doesn't.
        """
        # Look for the existence of /proc/<PID> on the device filesystem.
        # If that file exists, so does the process.
        try:
            self.run("shell", "test", "-e", f"/proc/{pid}", **kwargs)
            return True
        except subprocess.CalledProcessError:
            return False

    def kill(self):
        """Stop the running Android emulator."""
        try:
            self.run("emu", "kill")
        except subprocess.CalledProcessError as e:
            raise BriefcaseCommandError("Error stopping the Android emulator.") from e

    def datetime(self) -> datetime:
        """Obtain the device's current date/time.

        This date/time is naive (i.e. not timezone aware) and in the device's "local"
        time. Therefore, it may be quite different from the date/time for Briefcase and
        caution should be used if comparing it to machine's "local" time.
        """
        datetime_format = "%Y-%m-%d %H:%M:%S"
        try:
            device_datetime = self.run("shell", "date", f"+'{datetime_format}'").strip()
            return datetime.strptime(device_datetime, datetime_format)
        except (ValueError, subprocess.CalledProcessError) as e:
            raise BriefcaseCommandError("Error obtaining device date/time.") from e<|MERGE_RESOLUTION|>--- conflicted
+++ resolved
@@ -63,7 +63,6 @@
 
     @property
     def cmdline_tools_url(self) -> str:
-<<<<<<< HEAD
         """The Android SDK Command-Line Tools URL appropriate for the current machine.
 
         The SDK largely only supports typical development environments; if a machine is
@@ -90,20 +89,8 @@
             ) from e
 
         return (
-            f"https://dl.google.com/android/repository/commandlinetools-"
-            f"{platform_name}-{self.cmdline_tools_version}_latest.zip"
-=======
-        """The Android SDK Command-Line Tools URL appropriate to the current OS."""
-        platform_name = self.tools.host_os.lower()
-        if self.tools.host_os.lower() == "darwin":
-            platform_name = "mac"
-        elif self.tools.host_os.lower() == "windows":  # pragma: no branch
-            platform_name = "win"
-
-        return (
             f"https://dl.google.com/android/repository/"
             f"commandlinetools-{platform_name}-{self.SDK_MANAGER_DOWNLOAD_VER}_latest.zip"
->>>>>>> 650ad943
         )
 
     @property
