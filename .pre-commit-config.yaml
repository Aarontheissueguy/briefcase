repos:
  - repo: https://github.com/pre-commit/pre-commit-hooks
    rev: v4.4.0
    hooks:
      - id: check-toml
      - id: check-yaml
      - id: check-case-conflict
      - id: check-docstring-first
      - id: end-of-file-fixer
      - id: trailing-whitespace
  - repo: https://github.com/PyCQA/isort
    rev: 5.12.0
    hooks:
      - id: isort
        additional_dependencies: [toml]
  - repo: https://github.com/asottile/pyupgrade
    rev: v3.3.1
    hooks:
      - id: pyupgrade
        args: [--py38-plus]
<<<<<<< HEAD
=======
  - repo: https://github.com/myint/docformatter
    rev: v1.5.1
    hooks:
    - id: docformatter
      args: [--in-place]
>>>>>>> 62e8ae43
  - repo: https://github.com/psf/black
    rev: 22.12.0
    hooks:
    - id: black
      language_version: python3
  - repo: https://github.com/PyCQA/flake8
    rev: 5.0.4
    hooks:
      - id: flake8
        additional_dependencies: [flake8-eradicate==1.4.0]<|MERGE_RESOLUTION|>--- conflicted
+++ resolved
@@ -18,14 +18,6 @@
     hooks:
       - id: pyupgrade
         args: [--py38-plus]
-<<<<<<< HEAD
-=======
-  - repo: https://github.com/myint/docformatter
-    rev: v1.5.1
-    hooks:
-    - id: docformatter
-      args: [--in-place]
->>>>>>> 62e8ae43
   - repo: https://github.com/psf/black
     rev: 22.12.0
     hooks:
