import json
import os
import shutil
import sys

import subprocess

from .app import app


class ios(app):
    description = "Create an iOS app to wrap this project"

    def finalize_options(self):
        # Copy over all the options from the base 'app' command
        finalized = self.get_finalized_command('app')
        for attr in ('formal_name', 'organization_name', 'bundle', 'icon', 'splash', 'download_dir'):
            if getattr(self, attr) is None:
                setattr(self, attr, getattr(finalized, attr))

        super(ios, self).finalize_options()

        # Set platform-specific options
        self.platform = 'iOS'
        self.support_project = "Python-Apple-support"

        self.device = None

        if self.dir is None:
            self.dir = self.platform

        self.resource_dir = self.dir

    def install_icon(self):
        last_size = None
<<<<<<< HEAD
        for size in ['1024', '180', '167', '152', '120', '87', '80', '76', '60', '58', '40', '29', '20']:
            icon_file = '%s-%s.png' % (self.icon, size)
=======
        for size in ['180', '167', '152', '120', '87', '80', '76', '58', '40', '29']:
            icon_file = '{}-{}.png'.format(self.icon, size)
>>>>>>> 1affed18
            if os.path.exists(icon_file):
                last_size = size
            else:
                if last_size:
                    print("WARNING: No {}x{} icon file available; using {}x{}".format(size, size, last_size, last_size))
                    icon_file = '{}-{}.png'.format(self.icon, last_size)
                else:
                    icon_file = None

            if icon_file:
                shutil.copyfile(
                    icon_file,
                    os.path.join(self.resource_dir, self.distribution.get_name(), 'Images.xcassets', 'AppIcon.appiconset', 'icon-%s.png' % size)
                )
            else:
                print("WARNING: No {}x{} icon file available.".format(size, size))

    def install_splash(self):
        for size in ['1024x768', '1536x2048', '2048x1536', '768x1024', '640x1136', '640x960']:
            splash_file = '{}-{}.png'.format(self.splash, size)

            if os.path.exists(splash_file):
                shutil.copyfile(
                    splash_file,
                    os.path.join(self.resource_dir, self.distribution.get_name(), 'Images.xcassets', 'LaunchImage.launchimage', 'launch-%s.png' % size)
                )
            else:
                print("WARNING: No {} splash file available.".format(size))

    def set_device_target(self):
        if self.os_version is None or self.device_name is None or self.device is None:
            # Find an appropriate device
            pipe = subprocess.Popen(['xcrun', 'simctl', 'list', '-j'], stdout=subprocess.PIPE)
            pipe.wait()

            data = json.loads(pipe.stdout.read().decode())

            if self.os_version is None:
                os_list = [label for label in data['devices'] if label.startswith('iOS')]
                if len(os_list) == 0:
                    print('No iOS device simulators found', file=sys.stderr)
                    sys.exit(1)
                elif len(os_list) == 1:
                    print('Building for {}...'.format(os_list[0]))
                    self.os_version = os_list[0]
                else:
                    print()
                    while self.os_version is None:
                        print('Available iOS versions:')
                        for i, label in enumerate(os_list):
                            print('  [{}] {}'.format(i+1, label))
                        index = int(input('Which iOS version do you want to target: '))
                        try:
                            self.os_version = os_list[int(index) - 1]
                        except:
                            print("Invalid selection.")
                            print

            if self.device_name is None:
                device_list = data['devices'].get(self.os_version, [])
                if len(device_list) == 0:
                    print('No devices found', file=sys.stderr)
                    sys.exit(2)
                elif len(device_list) == 1:
                    print('Device ID is {}...'.format(device_list[0]))
                    self.device = device_list[0]
                    self.device_name = self.device['name']
                else:
                    print()
                    while self.device_name is None:
                        print('Available devices:')
                        for i, device in enumerate(device_list):
                            print('  [{}] {}'.format(i+1, device['name']))
                        index = int(input('Which device do you want to target: '))
                        try:
                            self.device = device_list[int(index) - 1]
                            self.device_name = self.device['name']
                        except:
                            print("Invalid selection.")
                            print

            if self.device is None:
                device_list = data['devices'].get(self.os_version, [])
                self.device = [x for x in device_list if x['name'].lower() == self.device_name.lower()][0]

    def has_required_xcode_version(self):
        pipe = subprocess.Popen(['xcrun', 'xcodebuild', '-version'], stdout=subprocess.PIPE)
        pipe.wait()

        output = pipe.stdout.read().decode()
        version = tuple(
            int(v)
            for v in output.split('\n')[0].split(' ')[1].split('.')[:2]
        )
        if version < (8, 0):
            print('\nAutomated builds require XCode 8.0 or later', file=sys.stderr)
            return False
        else:
            return True

    def build_app(self):
        if not self.has_required_xcode_version():
            return False

        project_file = '{}.xcodeproj'.format(self.formal_name)
        build_settings = [
            ('AD_HOC_CODE_SIGNING_ALLOWED', 'YES'),
            ('CODE_SIGN_IDENTITY', '-'),
            ('VALID_ARCHS', '"i386 x86_64"'),
            ('ARCHS', 'x86_64'),
            ('ONLY_ACTIVE_ARCHS', 'NO')
        ]
        build_settings_str = ['{}={}'.format(x for x in build_settings)]

        self.set_device_target()

        print(' * Building XCode project for {} {}...'.format(self.device_name, self.os_version))

        proc = subprocess.Popen([
            'xcodebuild', ' '.join(build_settings_str), '-project', project_file, '-destination',
            'platform="iOS Simulator,name={},OS={}"'.format(self.device_name, self.os_version), '-quiet', '-configuration',
            'Debug', '-arch', 'x86_64', '-sdk', 'iphonesimulator%s' % (self.os_version.split(' ')[-1],), 'build'
        ], cwd=os.path.abspath(self.dir))
        proc.wait()
        return proc.returncode == 0

    def start_app(self):
        if not self.has_required_xcode_version():
            return

        working_dir = os.path.abspath(self.dir)

        self.set_device_target()

        # Install app and launch simulator
        app_identifier = '.'.join([self.bundle, self.formal_name.replace(' ', '-')])

        print()
        print("Starting app on {} {}".format(self.device_name, self.os_version))
        print(' * Starting simulator...')
        subprocess.Popen(
            ['instruments', '-w', self.device['udid']],
            stderr=subprocess.PIPE
        ).communicate()

        print(' * Uninstalling old app version...')
        subprocess.Popen(
            ['xcrun', 'simctl', 'uninstall', self.device['udid'], app_identifier],
            cwd=working_dir
        ).wait()

        print(' * Installing new app version...')
        subprocess.Popen([
            'xcrun', 'simctl', 'install', self.device['udid'],
            os.path.join('build', 'Debug-iphonesimulator', '{}.app'.format(self.formal_name))
        ], cwd=working_dir).wait()

        print(' * Launching app...')
        subprocess.Popen([
            'xcrun', 'simctl', 'launch', self.device['udid'], app_identifier
        ]).wait()<|MERGE_RESOLUTION|>--- conflicted
+++ resolved
@@ -33,13 +33,8 @@
 
     def install_icon(self):
         last_size = None
-<<<<<<< HEAD
         for size in ['1024', '180', '167', '152', '120', '87', '80', '76', '60', '58', '40', '29', '20']:
             icon_file = '%s-%s.png' % (self.icon, size)
-=======
-        for size in ['180', '167', '152', '120', '87', '80', '76', '58', '40', '29']:
-            icon_file = '{}-{}.png'.format(self.icon, size)
->>>>>>> 1affed18
             if os.path.exists(icon_file):
                 last_size = size
             else:
