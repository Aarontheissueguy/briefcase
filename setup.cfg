[metadata]
name = briefcase
url = http://beeware.org/briefcase
project_urls =
    Funding = https://beeware.org/contributing/membership/
    Documentation = http://briefcase.readthedocs.io/en/latest/
    Tracker = https://github.com/beeware/briefcase/issues
    Source = https://github.com/beeware/briefcase
author = Russell Keith-Magee
author_email = russell@keith-magee.com
maintainer = Russell Keith-Magee
maintainer_email = russell@keith-magee.com
classifiers =
    Development Status :: 4 - Beta
    Intended Audience :: Developers
    License :: OSI Approved :: BSD License
    Operating System :: OS Independent
    Programming Language :: Python :: 3
    Programming Language :: Python :: 3.8
    Programming Language :: Python :: 3.9
    Programming Language :: Python :: 3.10
    Programming Language :: Python :: 3.11
    Programming Language :: Python :: 3.12
    Programming Language :: Python :: 3 :: Only
    Topic :: Software Development
    Topic :: Utilities
license = New BSD
license_files =
    LICENSE
description = Tools to support converting a Python project into a standalone native application.
long_description = file: README.rst
long_description_content_type = text/x-rst; charset=UTF-8
keywords =
    app
    packaging
    installer
    macOS
    iOS
    android
    mobile
    windows
    tvOS
    watch
    watchOS
    wearos
    web
    pyscript
    pyodide
platforms = any

[options]
zip_safe = False
packages = find:
python_requires = >= 3.8
include_package_data = True
package_dir =
    = src
install_requires =
    # Dependencies required at runtime are set as ranges to ensure maximum
    # compatibility with the end-user's development environment.
    #
    # Any dependency that is part of the "core python toolchain" (e.g. pip,
    # wheel) specify a minimum version, but no maximum, because we always want
    # the most recent version.
    importlib_metadata >= 4.4; python_version <= "3.9"
    packaging >= 22.0
    pip >= 23.1.1
    setuptools >= 60
    wheel >= 0.37
    build >= 0.10
    # For the remaining packages: We set the lower version limit to the lowest
    # possible version that satisfies our API needs. If the package uses semver,
    # we set a limit to prevent the next major version (which will potentially
    # cause API breakages). If the package uses calver, we don't pin the upper
    # version, as the upper version provides no basis for determining API
    # stability.
    cookiecutter >= 2.1, < 3.0
    dmgbuild >= 1.6, < 2.0; sys_platform == "darwin"
    GitPython >= 3.1, < 4.0
    platformdirs >= 2.6, < 4.0
    psutil >= 5.9, < 6.0
    requests >= 2.28, < 3.0
    rich >= 12.6, < 14.0
    tomli >= 2.0, < 3.0; python_version <= "3.10"
    tomli_w >= 1.0, < 2.0

[options.extras_require]
# Extras used by developers *of* briefcase are pinned to specific versions to
# ensure environment consistency.
dev =
    coverage[toml] == 7.2.5
<<<<<<< HEAD
    coverage-conditional-plugin == 0.8.0
    pre-commit == 3.2.2
=======
    pre-commit == 3.3.1
>>>>>>> ee2127d3
    pytest == 7.3.1
    pytest-xdist == 3.2.1
    setuptools_scm[toml] == 7.1.0
    tox == 4.5.1
docs =
    furo == 2023.3.27
    pyenchant == 3.2.2
    sphinx == 6.2.0
    sphinx_tabs == 3.4.1
    sphinx-autobuild == 2021.3.14
    sphinx-copybutton == 0.5.2
    sphinxcontrib-spelling == 8.0.0

[options.packages.find]
where = src

[options.entry_points]
console_scripts =
    briefcase = briefcase.__main__:main
briefcase.platforms =
    android = briefcase.platforms.android
    iOS = briefcase.platforms.iOS
    linux = briefcase.platforms.linux
    macOS = briefcase.platforms.macOS
    # tvOS = briefcase.platforms.tvOS
    # watchOS = briefcase.platforms.watchOS
    # wearos = briefcase.platforms.wearos
    web = briefcase.platforms.web
    windows = briefcase.platforms.windows
briefcase.formats.android =
    gradle = briefcase.platforms.android.gradle
briefcase.formats.iOS =
    xcode = briefcase.platforms.iOS.xcode
briefcase.formats.linux =
    appimage = briefcase.platforms.linux.appimage
    flatpak = briefcase.platforms.linux.flatpak
    system = briefcase.platforms.linux.system
    # snap = briefcase.platforms.linux.snap
briefcase.formats.macOS =
    app = briefcase.platforms.macOS.app
    xcode = briefcase.platforms.macOS.xcode
# briefcase.formats.tvOS =
#     xcode = briefcase.platforms.tvOS.xcode
# briefcase.formats.watchOS =
#     xcode = briefcase.platforms.watchOS.xcode
# briefcase.formats.wearos =
#     gradle = briefcase.platforms.wearos.gradle
briefcase.formats.web =
    static = briefcase.platforms.web.static
briefcase.formats.windows =
    app = briefcase.platforms.windows.app
    visualstudio = briefcase.platforms.windows.visualstudio

[aliases]
test=pytest

[flake8]
# https://flake8.readthedocs.org/en/latest/
exclude=\
    venv*/*,\
    local/*,\
    docs/*,\
    build/*,\
    tests/apps/*,\
    .eggs/*,\
    .tox/*
max-line-length = 119
extend-ignore =
    # whitespace before :
    # See https://github.com/PyCQA/pycodestyle/issues/373
    E203,<|MERGE_RESOLUTION|>--- conflicted
+++ resolved
@@ -89,12 +89,8 @@
 # ensure environment consistency.
 dev =
     coverage[toml] == 7.2.5
-<<<<<<< HEAD
     coverage-conditional-plugin == 0.8.0
-    pre-commit == 3.2.2
-=======
     pre-commit == 3.3.1
->>>>>>> ee2127d3
     pytest == 7.3.1
     pytest-xdist == 3.2.1
     setuptools_scm[toml] == 7.1.0
