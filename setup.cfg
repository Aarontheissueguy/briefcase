[metadata]
name = briefcase
url = http://beeware.org/briefcase
project_urls =
    Funding = https://beeware.org/contributing/membership/
    Documentation = http://briefcase.readthedocs.io/en/latest/
    Tracker = https://github.com/beeware/briefcase/issues
    Source = https://github.com/beeware/briefcase
author = Russell Keith-Magee
author_email = russell@keith-magee.com
maintainer = Russell Keith-Magee
maintainer_email = russell@keith-magee.com
classifiers =
    Development Status :: 4 - Beta
    Intended Audience :: Developers
    License :: OSI Approved :: BSD License
    Operating System :: OS Independent
    Programming Language :: Python :: 3
    Programming Language :: Python :: 3.8
    Programming Language :: Python :: 3.9
    Programming Language :: Python :: 3.10
    Programming Language :: Python :: 3.11
    Programming Language :: Python :: 3.12
    Programming Language :: Python :: 3 :: Only
    Topic :: Software Development
    Topic :: Utilities
license = New BSD
license_files =
    LICENSE
description = Tools to support converting a Python project into a standalone native application.
long_description = file: README.rst
long_description_content_type = text/x-rst; charset=UTF-8
keywords =
    app
    packaging
    installer
    macOS
    iOS
    android
    mobile
    windows
    tvOS
    watch
    watchOS
    wearos
    web
    pyscript
    pyodide
platforms = any

[options]
zip_safe = False
packages = find:
python_requires = >= 3.8
include_package_data = True
package_dir =
    = src
install_requires =
    # Dependencies required at runtime are set as ranges to ensure maximum
    # compatibility with the end-user's development environment.
    #
    # Any dependency that is part of the "core python toolchain" (e.g. pip,
    # wheel) specify a minimum version, but no maximum, because we always want
    # the most recent version.
    importlib_metadata >= 4.4; python_version <= "3.9"
    packaging >= 22.0
    pip >= 22
    setuptools >= 60
    wheel >= 0.37
    # For the remaining packages: We set the lower version limit to the lowest
    # possible version that satisfies our API needs. If the package uses semver,
    # we set a limit to prevent the next major version (which will potentially
    # cause API breakages). If the package uses calver, we don't pin the upper
    # version, as the upper version provides no basis for determining API
    # stability.
    cookiecutter >= 2.1, < 3.0
    dmgbuild >= 1.6, < 2.0; sys_platform == "darwin"
    GitPython >= 3.1, < 4.0
    platformdirs >= 2.6, < 3.0
    psutil >= 5.9, < 6.0
    requests >= 2.28, < 3.0
    rich >= 12.6, < 14.0
    tomli >= 2.0, < 3.0; python_version <= "3.10"
    tomli_w >= 1.0, < 2.0

[options.extras_require]
# Extras used by developers *of* briefcase are pinned to specific versions to
# ensure environment consistency.
dev =
    coverage[toml] == 7.0.5
    pre-commit == 2.21.0
    pytest == 7.2.1
    pytest-tldr == 0.2.5
<<<<<<< HEAD
    setuptools_scm[toml] == 7.1.0
    tox == 4.0.1
=======
    setuptools_scm[toml] == 7.0.5
    tox == 4.2.8
>>>>>>> 222f61af
docs =
    furo == 2022.12.7
    pyenchant == 3.2.2
    sphinx == 6.1.3
    sphinx_tabs == 3.4.1
    sphinx-autobuild == 2021.3.14
    sphinxcontrib-spelling == 7.7.0

[options.packages.find]
where = src

[options.entry_points]
console_scripts =
    briefcase = briefcase.__main__:main
briefcase.platforms =
    android = briefcase.platforms.android
    iOS = briefcase.platforms.iOS
    linux = briefcase.platforms.linux
    macOS = briefcase.platforms.macOS
    # tvOS = briefcase.platforms.tvOS
    # watchOS = briefcase.platforms.watchOS
    # wearos = briefcase.platforms.wearos
    web = briefcase.platforms.web
    windows = briefcase.platforms.windows
briefcase.formats.android =
    gradle = briefcase.platforms.android.gradle
briefcase.formats.iOS =
    xcode = briefcase.platforms.iOS.xcode
briefcase.formats.linux =
    appimage = briefcase.platforms.linux.appimage
    flatpak = briefcase.platforms.linux.flatpak
    # deb = briefcase.platforms.linux.deb
    # rpm = briefcase.platforms.linux.rpm
    # snap = briefcase.platforms.linux.snap
briefcase.formats.macOS =
    app = briefcase.platforms.macOS.app
    xcode = briefcase.platforms.macOS.xcode
# briefcase.formats.tvOS =
#     xcode = briefcase.platforms.tvOS.xcode
# briefcase.formats.watchOS =
#     xcode = briefcase.platforms.watchOS.xcode
# briefcase.formats.wearos =
#     gradle = briefcase.platforms.wearos.gradle
briefcase.formats.web =
    static = briefcase.platforms.web.static
briefcase.formats.windows =
    app = briefcase.platforms.windows.app
    visualstudio = briefcase.platforms.windows.visualstudio

[aliases]
test=pytest

[flake8]
# https://flake8.readthedocs.org/en/latest/
exclude=\
    venv*/*,\
    local/*,\
    docs/*,\
    build/*,\
    tests/apps/*,\
    .eggs/*,\
    .tox/*
max-complexity = 10
max-line-length = 119
ignore = E121,E123,E126,E226,E24,E704,W503,W504,C901<|MERGE_RESOLUTION|>--- conflicted
+++ resolved
@@ -91,13 +91,8 @@
     pre-commit == 2.21.0
     pytest == 7.2.1
     pytest-tldr == 0.2.5
-<<<<<<< HEAD
     setuptools_scm[toml] == 7.1.0
-    tox == 4.0.1
-=======
-    setuptools_scm[toml] == 7.0.5
     tox == 4.2.8
->>>>>>> 222f61af
 docs =
     furo == 2022.12.7
     pyenchant == 3.2.2
